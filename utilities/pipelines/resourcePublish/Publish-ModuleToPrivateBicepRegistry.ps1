--- conflicted
+++ resolved
@@ -14,19 +14,11 @@
 .PARAMETER BicepRegistryRgName
 Mandatory. ResourceGroup of the private bicep registry to publish to.
 
-<<<<<<< HEAD
 .PARAMETER ModuleVersion
 Required. Version of the module to publish.
-=======
+
 .PARAMETER bicepRegistryRgLocation
 Optional. The location of the resourceGroup the private bicep registry is deployed to. Required if the resource group is not yet existing.
-
-.PARAMETER customVersion
-Optional. A custom version that can be provided by the UI. '-' represents an empty value.
-
-.PARAMETER versioningOption
-Optional. A version option that can be specified in the UI. Defaults to 'patch'
->>>>>>> ec4791b3
 
 .EXAMPLE
 Publish-ModuleToPrivateBicepRegistry -TemplateFilePath 'C:/KeyVault/deploy.json' -BicepRegistryRgName 'artifacts-rg' -ModuleVersion '3.0.0-alpha'
