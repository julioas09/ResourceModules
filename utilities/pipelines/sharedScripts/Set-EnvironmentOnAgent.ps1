# Note: The installation commands in this script are optimized for Linux

#region Helper Functions
<#
    .SYNOPSIS
    Installes given PowerShell modules

    .DESCRIPTION
    Installes given PowerShell modules

    .PARAMETER Module
    Modules to be installed, must be Object
    @{
        Name = 'Name'
        Version = '1.0.0' # Optional
    }

    .EXAMPLE
    Install-CustomModule @{ Name = 'Pester' } C:\Modules

    Installes pester and saves it to C:\Modules
#>
function Install-CustomModule {

    [CmdletBinding(SupportsShouldProcess)]
    Param (
        [Parameter(Mandatory = $true)]
        [Hashtable] $Module
    )

    # Remove exsisting module in session
    if (Get-Module $Module -ErrorAction SilentlyContinue) {
        try {
            Remove-Module $Module -Force
        } catch {
            Write-Error ("Unable to remove module $($Module.Name)  : $($_.Exception) found, $($_.ScriptStackTrace)")
        }
    }

    # Install found module
    $moduleImportInputObject = @{
        name       = $Module.Name
        Repository = 'PSGallery'
    }
    if ($module.Version) {
        $moduleImportInputObject['RequiredVersion'] = $module.Version
    }
    $foundModules = Find-Module @moduleImportInputObject
    foreach ($foundModule in $foundModules) {

        $localModuleVersions = Get-Module $foundModule.Name -ListAvailable
        if ($localModuleVersions -and $localModuleVersions.Version -contains $foundModule.Version ) {
            Write-Verbose ('Module [{0}] already installed with version [{1}]' -f $foundModule.Name, $foundModule.Version) -Verbose
            continue
        }
        if ($module.ExcludeModules -and $module.excludeModules.contains($foundModule.Name)) {
            Write-Verbose ('Module {0} is configured to be ignored.' -f $foundModule.Name) -Verbose
            continue
        }

        Write-Verbose ('Install module [{0}] with version [{1}]' -f $foundModule.Name, $foundModule.Version) -Verbose
        if ($PSCmdlet.ShouldProcess('Module [{0}]' -f $foundModule.Name, 'Install')) {
            $foundModule | Install-Module -Force -SkipPublisherCheck -AllowClobber
            if ($installed = Get-Module -Name $foundModule.Name -ListAvailable) {
                Write-Verbose ('Module [{0}] is installed with version [{1}]' -f $installed.Name, $installed.Version) -Verbose
            } else {
                Write-Error ('Installation of module [{0}] failed' -f $foundModule.Name)
            }
        }
    }
}
#endregion

<#
.SYNOPSIS
Configure the current agent

.DESCRIPTION
Configure the current agent with e.g. the necessary PowerShell modules.

.PARAMETER Modules
Optional. The PowerShell modules that should be installed on the agent. Installs default set if not provided.
@{
    Name = 'Name'
    Version = '1.0.0' # Optional
}

.EXAMPLE
Set-EnvironmentOnAgent

Install the default PowerShell modules to configure the agent
#>
function Set-EnvironmentOnAgent {

    [CmdletBinding()]
    param (
        [Parameter(Mandatory = $false)]
        [Hashtable[]] $Modules = @(
            @{ Name = 'Az.Accounts' },
            @{ Name = 'Az.Resources' },
            @{ Name = 'Az.NetAppFiles' },
            @{ Name = 'Az.Network' },
            @{ Name = 'Az.ContainerRegistry' },
            @{ Name = 'Az.KeyVault' },
            @{ Name = 'Az.RecoveryServices' },
<<<<<<< HEAD
=======
            @{ Name = 'Az.Monitor' },
            @{ Name = 'Az.CognitiveServices' },
>>>>>>> 83dd4e8f
            @{ Name = 'Pester'; Version = '5.3.0' }
        )
    )

    ###########################
    ##   Install Azure CLI   ##
    ###########################

    # AzCLI is pre-installed on GitHub hosted runners.
    # https://github.com/actions/virtual-environments#available-environments

    az --version
    <#
    Write-Verbose ("Install azure cli start") -Verbose
    curl -sL https://aka.ms/InstallAzureCLIDeb | sudo bash
    Write-Verbose ("Install azure cli end") -Verbose
    #>

    ##############################
    ##   Install Bicep for CLI   #
    ##############################

    # Bicep CLI is pre-installed on GitHub hosted runners.
    # https://github.com/actions/virtual-environments#available-environments

    bicep --version
    <#
    Write-Verbose ("Install bicep start") -Verbose
    # Fetch the latest Bicep CLI binary
    curl -Lo bicep 'https://github.com/Azure/bicep/releases/latest/download/bicep-linux-x64'

    # Mark it as executable
    chmod +x ./bicep

    # Add bicep to your PATH (requires admin)
    sudo mv ./bicep /usr/local/bin/bicep
    Write-Verbose ("Install bicep end") -Verbose
    #>

    ###############################
    ##   Install Extensions CLI   #
    ###############################

    # Azure CLI extension for DevOps is pre-installed on GitHub hosted runners.
    # https://github.com/actions/virtual-environments#available-environments

    az extension list | ConvertFrom-Json | Select-Object -Property name, version, preview, experimental

    <#
    Write-Verbose ('Install cli exentions start') -Verbose
    $Extensions = @(
        'azure-devops'
    )
    foreach ($extension in $Extensions) {
        if ((az extension list-available -o json | ConvertFrom-Json).Name -notcontains $extension) {
            Write-Verbose "Adding CLI extension '$extension'" -Verbose
            az extension add --name $extension
        }
    }
    Write-Verbose ('Install cli exentions end') -Verbose
    #>

    ####################################
    ##   Install PowerShell Modules   ##
    ####################################

    $count = 1
    Write-Verbose ('Try installing:') -Verbose
    $modules | ForEach-Object {
        Write-Verbose ('- {0}. [{1}]' -f $count, $_.Name) -Verbose
        $count++
    }

    Write-Verbose ('Install-CustomModule start') -Verbose
    $count = 1
    Foreach ($Module in $Modules) {
        Write-Verbose ('=====================') -Verbose
        Write-Verbose ('HANDLING MODULE [{0}/{1}] [{2}] ' -f $count, $Modules.Count, $Module.Name) -Verbose
        Write-Verbose ('=====================') -Verbose
        # Installing New Modules and Removing Old
        $null = Install-CustomModule -Module $Module
        $count++
    }
    Write-Verbose ('Install-CustomModule end') -Verbose
}<|MERGE_RESOLUTION|>--- conflicted
+++ resolved
@@ -103,11 +103,8 @@
             @{ Name = 'Az.ContainerRegistry' },
             @{ Name = 'Az.KeyVault' },
             @{ Name = 'Az.RecoveryServices' },
-<<<<<<< HEAD
-=======
             @{ Name = 'Az.Monitor' },
             @{ Name = 'Az.CognitiveServices' },
->>>>>>> 83dd4e8f
             @{ Name = 'Pester'; Version = '5.3.0' }
         )
     )
