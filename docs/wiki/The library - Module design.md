This section details the design principles followed by the CARML Bicep modules.

---

### _Navigation_

- [General guidelines](#general-guidelines)
- [File & folder structure](#file--folder-structure)
  - [Naming](#naming)
  - [Structure](#structure)
  - [Patterns](#patterns)
- [Bicep template guidelines](#bicep-template-guidelines)
  - [Parameters](#parameters)
  - [Variables](#variables)
  - [Resource](#resources)
  - [Modules](#modules)
  - [Outputs](#outputs)
- [ReadMe](#readme)
- [Parameter files](#parameter-files)
- [Telemetry](#telemetry)

---

Modules are written in a quite flexible way, therefore you don't need to modify them from project to project, as the aim is to cover most of the functionality that a given resource type can provide, in a way that you can interact with any module just by sending the required parameters to it - i.e. you don't have to know how the template of the particular module works inside, just take a look at the `readme.md` file of the given module to consume it.

The modules are multi-purpose, therefore contain a lot of dynamic expressions (functions, variables, etc.), so there's no need to maintain multiple instances for different use cases.

They can be deployed in different configurations just by changing the input parameters. They are perceived by the **user** as black boxes, where they don't have to worry about the internal complexity of the code, as they only interact with them by their parameters.

# General guidelines

- All resource modules in the 'arm' folder should not allow deployment loops on the top level resource but may optionally allow deployment loops on their child-resources.
  > **Example:** The storage account module allows the deployment of a single storage account with, optionally, multiple blob containers, multiple file shares, multiple queues and/or multiple tables.
- The 'constructs' folder contains examples of deployment logic built on top of resource modules contained in the 'arm' folder, allowing for example deployment loops on top level resources.
  > **Example:** The VirtualNetworkPeering construct leverages the VirtualNetworkPeering module to deploy multiple virtual network peerings at once
- Where the resource type in question supports it, the module should have support for:
  1. **Diagnostic logs** and **metrics** (you can have them sent to any combination of storage account, log analytics and event hub)
  2. Resource and child-resource level **RBAC** (for example providing data contributor access on a storage account; granting file share/blob container level access in a storage account)
  3. **Tags** (as objects)
  4. **Locks**
  5. **Private Endpoints** (if supported)

---

# File & folder structure

- [Structure](#structure)
- [Naming](#naming)
- [Patterns](#patterns)

A **CARML module** consists of

- The Bicep template deployment file (`deploy.bicep`).
- One or multiple template parameters files (`*parameters.json`) that will be used for testing, located in the `.parameters` sub-folder.
- A `readme.md` file which describes the module itself.

A module usually represents a single resource or a set of closely related resources. For example, a storage account and the associated lock or virtual machine and network interfaces. Modules are located in the `arm` folder.

Also, each module should be implemented with all capabilities it and its children support. This includes
- `Locks`
- `RBAC`
- `Diagnostic Settings`
- and ideally also `Private Endpoints`.

## Structure

Modules in the repository are structured via the module's main resource provider (for example `Microsoft.Web`) and resource type (for example `serverfarms`) where each section of the path corresponds to its place in the hierarchy. However, for cases that do not fit into this schema we provide the following guidance:

### **Child-Resources**

Resources like `Microsoft.Sql/servers` may have dedicated templates for child-resources such as `Microsoft.Sql/servers/databases`. In these cases we recommend to create a sub-folder called after the child-resource name, so that the path to the child-resource folder is consistent with its resource type. In the given example we would have a sub-folder `databases` in the parent-folder `servers`.

```
Microsoft.Sql
└─ servers [module]
  └─ databases [child-module/resource]
```

In this folder we recommend to place the child-resource-template alongside a ReadMe (that can be generated via the [Set-ModuleReadMe](./Contribution%20guide%20-%20Generate%20module%20Readme) script) and optionally further nest additional folders for it's child-resources.

The parent template should reference all it's direct child-templates to allow for an end-to-end deployment experience while allowing any user to also reference 'just' the child-resource itself. In the case of the SQL-server example the server template would reference the database module and encapsulate it it in a loop to allow for the deployment of n-amount of databases. For example

```Bicep
@description('Optional. The databases to create in the server')
param databases array = []

module server_databases 'databases/deploy.bicep' = [for (database, index) in databases: {}]
```

## Naming

Use the following naming standard for module files and folders:

- Module folders are in camelCase and their name reflects the main resource type of the Bicep module they are hosting (e.g. `storageAccounts`, `virtualMachines`).
- Extension resource modules are placed in the `.bicep` subfolder and named `nested_<crossReferencedResourceType>.bicep`

  ``` txt
  Microsoft.<Provider>
  └─ <service>
      ├─ .bicep
      |  ├─ nested_extensionResource1.bicep
      ├─ .parameters
      |  └─ parameters.json
      ├─ deploy.bicep
      └─ readme.md
  ```

  >**Example**: `nested_rbac.bicep` in the `Microsoft.Web\sites\.bicep` folder contains the `site` resource RBAC implementation.
  >``` txt
  >Microsoft.Web
  >└─ sites
  >    ├─ .bicep
<<<<<<< HEAD
  >    |  ├─ nested_components.bicep
  >    |  ├─ nested_privateEndpoint.bicep
  >    |  ├─ nested_roleAssignments.bicep
  >    |  └─ nested_serverfarms.bicep
=======
  >    |  ├─ nested_rbac.bicep
>>>>>>> f2e0b842
  >    ├─ .parameters
  >    |  └─ parameters.json
  >    ├─ deploy.bicep
  >    └─ readme.md
  >```

## Patterns

This section details patterns among extension resources that are usually very similar in their structure among all modules supporting them:

<details>
<summary>Locks</summary>

The locks extension can be added as a `resource` to the resource template directly.

```bicep
@allowed([
  ''
  'CanNotDelete'
  'ReadOnly'
])
@description('Optional. Specify the type of lock.')
param lock string = ''

resource <mainResource>_lock 'Microsoft.Authorization/locks@2017-04-01' = if (!empty(lock)) {
  name: '${<mainResource>.name}-${lock}-lock'
  properties: {
    level: any(lock)
    notes: lock == 'CanNotDelete' ? 'Cannot delete resource or child resources.' : 'Cannot modify the resource or child resources.'
  }
  scope: <mainResource>
}
```

> **Note:** How locks are passed to other resource templates depends on the type of module relationship:
> - Child and extension resources
>   - Locks are not automatically passed down, as they are inherited by default in Azure
>   - The reference of the child/extension template should look similar to: `lock: contains(<childExtensionObject>, 'lock') ? <childExtensionObject>.lock : ''`
>   - Using this implementation, a lock is only deployed to the child/extension resource if explicitly specified in the module's parameter file
>   - For example, the lock of a Storage Account module is not automatically passed to a Storage Container child-deployment. Instead, the Storage Container resource is automatically locked by Azure together with a locked Storage Account
> - Cross-referenced resources
>   - All cross-referenced resources share the lock with the main resource to prevent depending resources to be changed or deleted
>   - The reference of the cross-referenced resource template should look similar to: `lock: contains(<referenceObject>, 'lock') ? <referenceObject>.lock : lock`
>   - Using this implementation, a lock of the main resource is implicitly passed to the referenced module template
>   - For example, the lock of a Key Vault module is automatically passed to an also deployed Private Endpoint module deployment

</details>

<details>
<summary>RBAC</summary>

The RBAC deployment has 2 elements to it. A module that contains the implementation, and a module reference in the parent resource - each with it's own loop to enable you to deploy n-amount of role assignments to n-amount of principals.

#### 1st Element in main resource
```bicep
@description('Optional. Array of role assignment objects that contain the \'roleDefinitionIdOrName\' and \'principalId\' to define RBAC role assignments on this resource. In the roleDefinitionIdOrName attribute, you can provide either the display name of the role definition, or its fully qualified ID in the following format: \'/providers/Microsoft.Authorization/roleDefinitions/c2f4ef07-c644-48eb-af81-4b1b4947fb11\'.')
param roleAssignments array = []

module <mainResource>_rbac '.bicep/nested_roleAssignments.bicep' = [for (roleAssignment, index) in roleAssignments: {
  name: '${deployment().name}-rbac-${index}'
  params: {
    principalIds: roleAssignment.principalIds
    roleDefinitionIdOrName: roleAssignment.roleDefinitionIdOrName
    resourceId: <mainResource>.id
  }
}]
```

#### 2nd Element as nested `.bicep/nested_roleAssignments.bicep` file

Here you specify the platform roles available for the main resource.

The `builtInRoleNames` variable contains the list of applicable roles for the specific resource which the `nested_roleAssignments.bicep` template applies.
>**Note**: You use the helper script [Get-FormattedRBACRoles.ps1](./Contribution%20guide%20-%20Get%20formatted%20RBAC%20roles) to extract a formatted list of RBAC roles used in the CARML modules based on the RBAC lists in Azure.

The element requires you to provide both the `principalIds` & `roleDefinitionOrIdName` to assign to the principal IDs. Also, the `resourceId` is target resource's resource ID that allows us to reference it as an `existing` resource. Note, the implementation of the `split` in the resource reference becomes longer the deeper you go in the child-resource hierarchy.

```bicep
param principalIds array
param principalType string = ''
param roleDefinitionIdOrName string
param resourceId string

var builtInRoleNames = {
  'Owner': subscriptionResourceId('Microsoft.Authorization/roleDefinitions', '8e3af657-a8ff-443c-a75c-2fe8c4bcb635')
  'Contributor': subscriptionResourceId('Microsoft.Authorization/roleDefinitions', 'b24988ac-6180-42a0-ab88-20f7382dd24c')
  'Reader': subscriptionResourceId('Microsoft.Authorization/roleDefinitions', 'acdd72a7-3385-48ef-bd42-f606fba81ae7')
  // <optionalAdditionalRoles>

}

resource <mainResource> '<mainResourceProviderNamespace>/<resourceType>@<resourceTypeApiVersion>' existing = {
  // top-level RBAC
  name: last(split(resourceId,'/'))
  // 2nd level RBAC
  // name: '${split(resourceId,'/')[8]}/${split(resourceId,'/')[10]}'
  // 3rd level RBAC
  // name: '${split(resourceId,'/')[8]}/${split(resourceId,'/')[10]}/${split(resourceId,'/')[12]'
}

resource roleAssignment 'Microsoft.Authorization/roleAssignments@2020-10-01-preview' = [for principalId in principalIds: {
  name: guid(<mainResource>.id, principalId, roleDefinitionIdOrName)
  properties: {
    roleDefinitionId: contains(builtInRoleNames, roleDefinitionIdOrName) ? builtInRoleNames[roleDefinitionIdOrName] : roleDefinitionIdOrName
    principalId: principalId
    principalType: !empty(principalType) ? any(principalType) : null
  }
  scope: <mainResource>
}]
```

</details>

<details>
<summary>Diagnostic Settings</summary>


The diagnostic settings may differ slightly depending from resource to resource. Most notably, the `<LogsIfAny>` as well as `<MetricsIfAny>` may be different and have to be added by you. However, it may just as well be the case they no metrics or no logs are existing. You can then remove the parameter and property from the resource itself.

```bicep
@description('Optional. Specifies the number of days that logs will be kept for; a value of 0 will retain data indefinitely.')
@minValue(0)
@maxValue(365)
param diagnosticLogsRetentionInDays int = 365

@description('Optional. Resource ID of the diagnostic storage account.')
param diagnosticStorageAccountId string = ''

@description('Optional. Resource ID of the diagnostic log analytics workspace.')
param diagnosticWorkspaceId string = ''

@description('Optional. Resource ID of the diagnostic event hub authorization rule for the Event Hubs namespace in which the event hub should be created or streamed to.')
param diagnosticEventHubAuthorizationRuleId string = ''

@description('Optional. Name of the diagnostic event hub within the namespace to which logs are streamed. Without this, an event hub is created for each log category.')
param diagnosticEventHubName string = ''

@description('Optional. The name of logs that will be streamed.')
@allowed([
  <LogsIfAny>
])
param diagnosticLogCategoriesToEnable array = [
  <LogsIfAny>
]

@description('Optional. The name of metrics that will be streamed.')
@allowed([
  <MetricsIfAny>
])
param diagnosticMetricsToEnable array = [
  <MetricsIfAny>
]

@description('Optional. The name of the diagnostic setting, if deployed.')
param diagnosticSettingsName string = '${name}-diagnosticSettings'

var diagnosticsLogs = [for category in diagnosticLogCategoriesToEnable: {
  category: category
  enabled: true
  retentionPolicy: {
    enabled: true
    days: diagnosticLogsRetentionInDays
  }
}]

var diagnosticsMetrics = [for metric in diagnosticMetricsToEnable: {
  category: metric
  timeGrain: null
  enabled: true
  retentionPolicy: {
    enabled: true
    days: diagnosticLogsRetentionInDays
  }
}]

resource <mainResource>_diagnosticSettings 'Microsoft.Insights/diagnosticsettings@2021-05-01-preview' = if (!empty(diagnosticStorageAccountId) || !empty(diagnosticWorkspaceId) || !empty(diagnosticEventHubAuthorizationRuleId) || !empty(diagnosticEventHubName)) {
  name: diagnosticSettingsName
  properties: {
    storageAccountId: !empty(diagnosticStorageAccountId) ? diagnosticStorageAccountId : null
    workspaceId: !empty(diagnosticWorkspaceId) ? diagnosticWorkspaceId : null
    eventHubAuthorizationRuleId: !empty(diagnosticEventHubAuthorizationRuleId) ? diagnosticEventHubAuthorizationRuleId : null
    eventHubName: !empty(diagnosticEventHubName) ? diagnosticEventHubName : null
    metrics: diagnosticsMetrics
    logs: diagnosticsLogs
  }
  scope: <mainResource>
}
```

</details>

<details>
<summary>Private Endpoints</summary>


The Private Endpoint deployment has 2 elements to it. A module that contains the implementation, and a module reference in the parent resource. The first loops through the endpoints we want to create, the second processes them.

#### 1st element in main resource

```bicep
@description('Optional. Configuration Details for private endpoints.')
param privateEndpoints array = []

module <mainResource>_privateEndpoints '../../Microsoft.Network/privateEndpoints/deploy.bicep' = [for (privateEndpoint, index) in privateEndpoints: {
  name: '${uniqueString(deployment().name, location)}-<mainResource>-PrivateEndpoint-${index}'
  params: {
    groupIds: [
      privateEndpoint.service
    ]
    name: contains(privateEndpoint, 'name') ? privateEndpoint.name : 'pe-${last(split(<mainResource>.id, '/'))}-${privateEndpoint.service}-${index}'
    serviceResourceId: <mainResource>.id
    subnetResourceId: privateEndpoint.subnetResourceId
    enableDefaultTelemetry: enableDefaultTelemetry
    location: reference(split(privateEndpoint.subnetResourceId, '/subnets/')[0], '2020-06-01', 'Full').location
    lock: contains(privateEndpoint, 'lock') ? privateEndpoint.lock : lock
    privateDnsZoneGroups: contains(privateEndpoint, 'privateDnsZoneGroups') ? privateEndpoint.privateDnsZoneGroups : []
    roleAssignments: contains(privateEndpoint, 'roleAssignments') ? privateEndpoint.roleAssignments : []
    tags: contains(privateEndpoint, 'tags') ? privateEndpoint.tags : {}
    manualPrivateLinkServiceConnections: contains(privateEndpoint, 'manualPrivateLinkServiceConnections') ? privateEndpoint.manualPrivateLinkServiceConnections : []
    customDnsConfigs: contains(privateEndpoint, 'customDnsConfigs') ? privateEndpoint.customDnsConfigs : []
  }
}]

```

</details>

---

# Bicep template guidelines

Within a bicep file, use the following conventions:

- [Parameters](#parameters)
- [Variables](#variables)
- [Resources](#resources)
- [Modules](#modules)
- [Outputs](#outputs)

## Parameters

- Parameter names are in camelCase, e.g. `allowBlobPublicAccess`.
- Descriptions contain type of requirement:
  - `Required` - The parameter value must be provided. The parameter does not have a default value and hence the module expects input.
  - `Conditional` - The parameter value can be optional or required based on a condition, mostly based on the value provided to other parameters.
  - `Optional` - The parameter value is not mandatory. The module provides a default value for the parameter.
  - `Generated` - The parameter value is generated within the module and should not be specified as input.


## Variables

- Variable names are in camelCase, e.g. `builtInRoleNames`.

## Resources

- Resource names are in camelCase, e.g. `resourceGroup`.
- The name used as a reference is the singular name of the resource that it deploys, i.e:
  - `resource storageAccount 'Microsoft.Storage/storageAccounts@2019-06-01'`
  - `resource virtualMachine 'Microsoft.Compute/virtualMachines@2020-06-01'`
- Parent reference
  - If working on a child-resource, refrain from string concatenation and instead use the parent reference via the `existing` keyword.
  - The way this is implemented differs slightly the lower you go in the hierarchy. Note the following examples:
    - 1st level child resource (example _storageAccount/blobService_)
      ```bicep
      resource storageAccount 'Microsoft.Storage/storageAccounts@2021-06-01' existing = {
        name: storageAccountName
      }

      resource blobServices 'Microsoft.Storage/storageAccounts/blobServices@2021-06-01' = {
        name: name
        parent: storageAccount
        properties: {...}
      }
      ```
    - 2nd level child resource (example _storageAccount/blobService/container_)
      ```bicep
      resource storageAccount 'Microsoft.Storage/storageAccounts@2021-06-01' existing = {
        name: storageAccountName

        resource blobServices 'blobServices@2021-06-01' existing = {
          name: blobServicesName
        }
      }

      resource container 'Microsoft.Storage/storageAccounts/blobServices/containers@2019-06-01' = {
        name: name
        parent: storageAccount::blobServices
        properties: {...}
      }
      ```
    - 3rd level child resource (example _storageAccount/blobService/container/immutabilityPolicies_)
      ```bicep
      resource storageAccount 'Microsoft.Storage/storageAccounts@2021-06-01' existing = {
        name: storageAccountName

        resource blobServices 'blobServices@2021-06-01' existing = {
          name: blobServicesName

          resource container 'containers@2019-06-01' existing = {
            name: containerName
          }
        }
      }

      resource immutabilityPolicy 'Microsoft.Storage/storageAccounts/blobServices/containers/immutabilityPolicies@2019-06-01' = {
        name: name
        parent: storageAccount::blobServices::container
        properties: {...}
      }
      ```
## Modules

  - Module symbolic names are in camel_Snake_Case, following the schema `<mainResourceType>_<referencedResourceType>` e.g. `storageAccount_fileServices`, `virtualMachine_nic`, `resourceGroup_rbac`.
  - Modules enable you to reuse code from a Bicep file in other Bicep files. As such they're normally leveraged for deploying child resources (e.g. file services in a storage account), cross referenced resources (e.g. network interface in a virtual machine) or extension resources (e.g. role assignment in a resource group).
  - When a module requires to deploy a resource whose resource type is outside of the main module's provider namespace, the module of this additional resource is referenced locally. For example, when extending the Key Vault module with Private Endpoints, instead of including in the Key Vault module an ad hoc implementation of a Private Endpoint, the Key Vault directly references the Private Endpoint module (i.e., `module privateEndpoint '../../Microsoft.Network/privateEndpoints/deploy.bicep'`). Major benefits of this implementation are less code duplication, more consistency throughout the module library and allowing the consumer to leverage the full interface provided by the referenced module.
  > **Note**: Cross-referencing modules from the local repository creates a dependency for the modules applying this technique on the referenced modules being part of the local repository. Reusing the example from above, the Key Vault module has a dependency on the referenced Private Endpoint module, meaning that the repository from which the Key Vault module is deployed also requires the Private Endpoint module to be present. For this reason, we provide a utility to check for any local module references in a given path. This can be useful to determine which module folders you'd need if you don't want to keep the entire library. For further information on how to use the tool, please refer to the tool-specific [documentation](./Getting started%20-%20Get%20module%20cross-references).


### Deployment names

When using modules from parent resources you will need to specify a name that, when deployed, will be used to assign the deployment name.

There are some constraints that needs to be considered when naming the deployment:

- Deployment name length can't exceed 64 chars.
- Two deployments with the same name created in different Azure locations (e.g. WestEurope & EastUS) in the same scope (e.g. resource group deployments) will fail.
- Using the same deployment name more than once, will surface only the most recent deployed one in the Azure Portal.
- If more than one deployment with the same name runs at the same time to the same scope, race condition might happen.
- Human-readable names are preferable, even if not necessary.

While exceptions might be needed, the following guidance should be followed as much as possible:

- When deploying more than one resource of the same referenced module is needed, we leverage loops using integer index and items in an array as per [Bicep loop syntax](https://docs.microsoft.com/en-us/azure/azure-resource-manager/bicep/loops#loop-syntax). In this case we also use `-${index}` as a suffix of the deployment name to avoid race condition:

  ```
  module symbolic_name 'path/to/referenced/module/deploy.bicep' = [for (<item>, <index>) in <collection>: {
    name: '<deploymentName>-${index}'
    ...
  }]
  ```
  > **Example**: for the `roleAssignment` deployment in the key vault `secrets` template
  > ```
  >   module secret_rbac '.bicep/nested_roleAssignments.bicep' = [for (roleAssignment, index) in roleAssignments: {
  >     name: '${deployment().name}-Rbac-${index}'
  > ```

- For referenced resources of the top-level resource inside the top-level template use the following naming structure:

  ```
  '${uniqueString(deployment().name, location)}-<topLevelResourceType>-<referencedResourceType>'
  ```
  > **Example**: for the `tableServices` deployment inside the `storageAccount` template
  > ```
  > name: '${uniqueString(deployment().name, location)}-Storage-TableServices'
  > ```

- In the referenced resource template use the following naming structure:

  ```
  '${deployment().name}-<referencedResourceType>[-${index}]'
  ```
  > **Example**: for the `tables` deployment in the `tableServices` template
  > ```
  > name: '${deployment().name}-Table-${index}'
  > ```

## Outputs

- Output names are in camelCase, i.e `resourceId`
- At a minimum, reference the following:
  - `name`
  - `resourceId`
  - `resourceGroupName` for modules that are deployed at resource group scope
  - `systemAssignedPrincipalId` for all modules that support a managed identities
  - `location` for all modules where the primary resource has a location property
- Add a `@description('...')` annotation with meaningful description to each output.

---

# ReadMe

Each module must come with a ReadMe Markdown file that outlines what the module contains and 'how' it can be used.
Its primary components are in order:
- A title with a reference to the primary resource in Start Case followed by the primary resource namespace e.g. <code>Key Vaults `[Microsoft.KeyVault/vaults]`</code>.
- A short description
- A **Resource types** section with a table that outlines all resources that can be deployed as part of the module.
- A **Parameters** section with a table containing all parameters, their type, default and allowed values if any, and their description.
- Optionally, a **Parameter Usage** section that shows how to use complex structures such as parameter objects or array of objects, e.g. roleAssignments, tags, privateEndpoints.
- An **Outputs** section with a table that describes all outputs the module template returns.
- A **Template references** section listing relevant resources [Azure resource reference](https://docs.microsoft.com/en-us/azure/templates).

Note the following recommendations:
- Refer to [Generate module Readme](./Contribution%20guide%20-%20Generate%20module%20Readme) for creating from scratch or updating the module ReadMe Markdown file.
- It is not recommended to describe how to use child resources in the parent readme file (for example 'How to define a [container] entry for the [storage account]'). Instead it is recommended to reference the child resource's ReadMe instead (for example 'container/readme.md').

# Parameter files

Parameter files in CARML leverage the common `deploymentParameters.json` schema for ARM deployments. As parameters are usually specific to their corresponding template, we have only very few general recommendations:
- Parameter filenames should ideally relate to the content they deploy. For example, a parameter file `min.parameters.json` should be chosen for a parameter file that contains only the minimum set of parameter to deploy the module.
- Likewise, the `name` parameter we have in most modules should give some indication of the file it was deployed with. For example, a `min.parameters.json` parameter file for the virtual network module may have a `name` property with the value `sxx-az-vnet-min-001` where `min` relates to the prefix of the parameter file itself.
- A module should have as many parameter files as it needs to evaluate all parts of the module's functionality.
- Sensitive data should not be stored inside the parameter file but rather be injected by the use of tokens, as described in the [Token replacement](./The%20CI%20environment%20-%20Token%20replacement) section, or via a [key vault reference](https://docs.microsoft.com/en-us/azure/azure-resource-manager/templates/key-vault-parameter?tabs=azure-cli#reference-secrets-with-static-id).

# Telemetry

Each module in CARML contains a `defaultTelemetry` deployment  `'pid-<GUID>-${uniqueString(deployment().name)}'`, resulting in deployments such as `'pid-<GUID>-nx2c3rnlt2wru'`.

> **Note:** Though implemented at each level in a module hierarchy (e.g. storage account & blobServices), the deployment will only happen for the top-level module in a deployment, but not for its children. To illustrate this better, see the following examples:
> - Deployment of the KeyVault module and 2 Secrets: Results in 1 `PID` deployment for the KeyVault (and none for the secrets)
> - Deployment of the Secret module: Results in 1 `PID` deployment for the Secret

This resource enables the team responsible for CARML to query the number of deployments of a given template from Azure - and as such get insights into its adoption.

When using CARML's CI environment you can enable/disable this deployment by switching the `enableDefaultTelemetry` setting in the `settings.json` file in the repository's root. This value is automatically injected into each individual deployment that is executed as part of the environment's pipeline.

When consuming the modules outside of CARML's pipelines you can either
- Set the parameter to a default value of `'false'`
- Set the parameter to false when deploying a module

> **Note:** _The deployment and its GUID can NOT be used to track [Azure Consumed Revenue (ACR)](https://docs.microsoft.com/en-us/azure/marketplace/azure-partner-customer-usage-attribution)._
>
> _If you want to track consumption, we recommend to implement it on the consuming template's level (i.e. the workload/solution) and apply the required naming format `'pid-<GUID>'` (without the suffix)._<|MERGE_RESOLUTION|>--- conflicted
+++ resolved
@@ -6,14 +6,19 @@
 
 - [General guidelines](#general-guidelines)
 - [File & folder structure](#file--folder-structure)
+  - [Structure](#structure)
+    - [**Child-Resources**](#child-resources)
   - [Naming](#naming)
-  - [Structure](#structure)
   - [Patterns](#patterns)
+      - [1st Element in main resource](#1st-element-in-main-resource)
+      - [2nd Element as nested `.bicep/nested_roleAssignments.bicep` file](#2nd-element-as-nested-bicepnested_roleassignmentsbicep-file)
+      - [1st element in main resource](#1st-element-in-main-resource-1)
 - [Bicep template guidelines](#bicep-template-guidelines)
   - [Parameters](#parameters)
   - [Variables](#variables)
-  - [Resource](#resources)
+  - [Resources](#resources)
   - [Modules](#modules)
+    - [Deployment names](#deployment-names)
   - [Outputs](#outputs)
 - [ReadMe](#readme)
 - [Parameter files](#parameter-files)
@@ -105,19 +110,15 @@
       └─ readme.md
   ```
 
-  >**Example**: `nested_rbac.bicep` in the `Microsoft.Web\sites\.bicep` folder contains the `site` resource RBAC implementation.
+  >**Example**: `nested_roleAssignments.bicep` in the `Microsoft.Web\sites\.bicep` folder contains the `site` resource RBAC implementation.
   >``` txt
   >Microsoft.Web
   >└─ sites
   >    ├─ .bicep
-<<<<<<< HEAD
   >    |  ├─ nested_components.bicep
   >    |  ├─ nested_privateEndpoint.bicep
   >    |  ├─ nested_roleAssignments.bicep
   >    |  └─ nested_serverfarms.bicep
-=======
-  >    |  ├─ nested_rbac.bicep
->>>>>>> f2e0b842
   >    ├─ .parameters
   >    |  └─ parameters.json
   >    ├─ deploy.bicep
