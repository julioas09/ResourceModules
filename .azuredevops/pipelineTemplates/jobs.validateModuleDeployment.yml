--- conflicted
+++ resolved
@@ -193,6 +193,9 @@
                 # Load Settings File
                 $Settings = Get-Content -Path (Join-Path '$(System.DefaultWorkingDirectory)' 'settings.json') | ConvertFrom-Json -AsHashTable
 
+                Write-Verbose '$(parameterFilePath)' -Verbose
+                Write-Verbose '${{ parameters.parameterFilePath }}' -Verbose
+
                 # Construct Token Function Input
                 $ConvertTokensInputs = @{
                     Tokens      = @{}
@@ -297,177 +300,133 @@
 
             Test-TemplateDeployment @functionInput -Verbose
 
-      # [Deployment] task(s)
-      #---------------------
-      - task: AzurePowerShell@5
-        name: deployModule
-        ${{ if ne(parameters.parameterFilePath,'') }}:
-          displayName: 'Deploy parameter file via connection [${{ parameters.serviceConnection }}]'
-        ${{ if eq(parameters.parameterFilePath,'') }}:
-          displayName: 'Deploy template file via connection [${{ parameters.serviceConnection }}]'
-        condition: and(succeeded(), eq( '${{ parameters.enableDeployment }}', 'true'))
-        inputs:
-          azureSubscription: ${{ parameters.serviceConnection }}
-          azurePowerShellVersion: 'latestVersion'
-          preferredAzurePowerShellVersion: ''
-          pwsh: true
-          ScriptType: InlineScript
-          inline: |
-            # Load used functions
-            . (Join-Path '$(System.DefaultWorkingDirectory)' '$(pipelineFunctionsPath)' 'resourceDeployment' 'New-TemplateDeployment.ps1')
-            . (Join-Path '$(System.DefaultWorkingDirectory)' '$(pipelineFunctionsPath)' 'sharedScripts' 'Get-ScopeOfTemplateFile.ps1')
-
-            # ----------------- #
-            # INVOKE DEPLOYMENT #
-            # ----------------- #
-            $templateFilePath     = Join-Path '$(System.DefaultWorkingDirectory)' '${{ parameters.templateFilePath }}'
-            $functionInput = @{
-              templateFilePath     = $templateFilePath
-              location             = '${{ parameters.location }}'
-              resourceGroupName    = '${{ parameters.resourceGroupName }}'
-              subscriptionId       = '${{ parameters.subscriptionId }}'
-              managementGroupId    = '${{ parameters.managementGroupId }}'
-              doNotThrow           = $true
-              additionalParameters = @{}
-            }
-
-            if(-not [String]::IsNullOrEmpty('${{ parameters.parameterFilePath }}')) {
-              $functionInput['parameterFilePath'] = Join-Path '$(System.DefaultWorkingDirectory)' '${{ parameters.parameterFilePath }}'
-            }
-
-            # Passing the resource group name as a deployment parameter if accepted
-            $deploymentScope = Get-ScopeOfTemplateFile -TemplateFilePath $templateFilePath
-            if ($deploymentScope -ne 'resourceGroup' -and -not [String]::IsNullOrEmpty('${{ parameters.resourceGroupName }}')) {
-              $templateContent = az bicep build --file $templateFilePath --stdout | ConvertFrom-Json -AsHashtable
-              $parameters = $templateContent.parameters.Keys
-              if($parameters -contains 'resourceGroupName') {
-                $functionInput['additionalParameters'] = @{
-                  resourceGroupName = '${{ parameters.resourceGroupName }}'
-                }
-              }
-            }
-
-            # # Enables us to pass the resource group name as a deployment parameter
-            # if(-not [String]::IsNullOrEmpty('${{ parameters.resourceGroupName }}')) {
-            #   $functionInput['additionalParameters'] = @{
-            #     resourceGroupName = '${{ parameters.resourceGroupName }}'
-            #   }
-            # }
-
-            $projectSettings = Get-Content -Path 'settings.json' | ConvertFrom-Json
-            if (-not [String]::IsNullOrEmpty($projectSettings.enableDefaultTelemetry) -and (Get-Content -Path $functionInput.templateFilePath -Raw) -like '*param enableDefaultTelemetry*') {
-                $functionInput['additionalParameters'] += @{
-                    enableDefaultTelemetry = $projectSettings.enableDefaultTelemetry
-                }
-<<<<<<< HEAD
-            }
-
-            Write-Verbose "Invoke task with" -Verbose
-            Write-Verbose ($functionInput | ConvertTo-Json | Out-String) -Verbose
-
-            # Invoke deployment
-            $res = New-TemplateDeployment @functionInput -Verbose
-
-            # Get deployment name
-            Write-Host ('##vso[task.setvariable variable=deploymentName]{0}' -f $res.deploymentName)
-
-            # Populate further outputs
-            $deploymentOutputHash=@{}
-
-            foreach ($outputKey in $res.deploymentOutput.Keys) {
-              Write-Output ('##vso[task.setvariable variable={0}]{1}' -f $outputKey, $res.deploymentOutput[$outputKey].Value)
-              $deploymentOutputHash.add($outputKey,$res.deploymentOutput[$outputKey].Value)
-            }
-
-            $deploymentOutput = $deploymentOutputHash | ConvertTo-Json -Compress -Depth 100
-            Write-Verbose "Deployment output: $deploymentOutput" -Verbose
-            Write-Output ('##vso[task.setvariable variable={0};isOutput=true]{1}' -f 'deploymentOutput', $deploymentOutput)
-
-            if ($res.ContainsKey('exception')) {
-              # Happens only if there is an exception
-              throw $res.exception
-            }
-
-      # [Removal] task(s)
-      #------------------
-      - task: AzurePowerShell@5
-        displayName: 'Remove deployed resources via [${{ parameters.serviceConnection }}]'
-        condition: and(succeededOrFailed(), eq( '${{ parameters.removeDeployment }}', 'true'))
-        # , or(ne( parameters['deploymentName'], ''), ne( variables['deploymentName'], '')))
-        inputs:
-          azureSubscription: ${{ parameters.serviceConnection }}
-          azurePowerShellVersion: ${{ parameters.azurePowerShellVersion }}
-          preferredAzurePowerShellVersion: ${{ parameters.preferredAzurePowerShellVersion }}
-          ScriptType: InlineScript
-          failOnStandardError: false
-          pwsh: true
-          inline: |
-            # Load used function
-            . (Join-Path '$(moduleRepoRoot)' '$(pipelineFunctionsPath)' 'resourceRemoval' 'Initialize-DeploymentRemoval.ps1')
-
-            # ----------------- #
-            # INVOKE DEPLOYMENT #
-            # ----------------- #
-            $templateFilePath     = Join-Path '$(System.DefaultWorkingDirectory)' '${{ parameters.templateFilePath }}'
-            $functionInput = @{
-              templateFilePath     = $templateFilePath
-              ResourceGroupName = '${{ parameters.resourceGroupName }}'
-              ManagementGroupId = '${{ parameters.managementGroupId }}'
-              Verbose           = $true
-            }
-
-            if (-not [String]::IsNullOrEmpty('${{ parameters.deploymentName }}') {
-              $functionInput['DeploymentName'] = '${{ parameters.deploymentName }}'
-            }
-
-            if (-not [String]::IsNullOrEmpty('$(deploymentName)')) {
-              $functionInput['DeploymentName'] = '$(deploymentName)'
-            }
-
-            Write-Verbose 'Invoke task with' -Verbose
-            Write-Verbose ($functionInput | ConvertTo-Json | Out-String) -Verbose
-
-            Initialize-DeploymentRemoval @functionInput
-=======
-
-          # [Removal] task(s)
-          #------------------
-          - task: AzurePowerShell@5
-            displayName: 'Remove deployed resources via [${{ parameters.serviceConnection }}]'
-            condition: and(succeededOrFailed(), eq( '${{ parameters.removeDeployment }}', 'true'), not(eq(variables['deploymentName'],'')))
-            inputs:
-              azureSubscription: ${{ parameters.serviceConnection }}
-              azurePowerShellVersion: ${{ parameters.azurePowerShellVersion }}
-              preferredAzurePowerShellVersion: ${{ parameters.preferredAzurePowerShellVersion }}
-              ScriptType: InlineScript
-              failOnStandardError: false
-              pwsh: true
-              inline: |
-                # Load used function
-                . (Join-Path '$(moduleRepoRoot)' '$(pipelineFunctionsPath)' 'resourceRemoval' 'Initialize-DeploymentRemoval.ps1')
-
-                if(-not [String]::IsNullOrEmpty('${{ deploymentBlock.templateFilePath }}')) {
-                  $templateFilePath = Join-Path '$(moduleRepoRoot)' '${{ deploymentBlock.templateFilePath }}'
-                } else {
-                  # Use default path
-                  $templateFilePath = (Test-Path (Join-Path '$(ModuleRepoRoot)' '$(modulePath)' 'deploy.bicep')) ?
-                    (Join-Path '$(ModuleRepoRoot)' '$(modulePath)' 'deploy.bicep') :
-                    (Join-Path '$(ModuleRepoRoot)' '$(modulePath)' 'deploy.json')
-                }
-
-                if (-not [String]::IsNullOrEmpty('$(deploymentName)')) {
-                  $functionInput = @{
-                      DeploymentName    = '$(deploymentName)'
-                      TemplateFilePath  = $templateFilePath
-                      ResourceGroupName = '${{ parameters.resourceGroupName }}'
-                      subscriptionId    = '${{ parameters.subscriptionId }}'
-                      ManagementGroupId = '${{ parameters.managementGroupId }}'
-                      Verbose           = $true
-                  }
-
-                  Write-Verbose 'Invoke task with' -Verbose
-                  Write-Verbose ($functionInput | ConvertTo-Json | Out-String) -Verbose
-
-                  Initialize-DeploymentRemoval @functionInput
-                }
->>>>>>> c0855024
+      # # [Deployment] task(s)
+      # #---------------------
+      # - task: AzurePowerShell@5
+      #   name: deployModule
+      #   ${{ if ne(parameters.parameterFilePath,'') }}:
+      #     displayName: 'Deploy parameter file via connection [${{ parameters.serviceConnection }}]'
+      #   ${{ if eq(parameters.parameterFilePath,'') }}:
+      #     displayName: 'Deploy template file via connection [${{ parameters.serviceConnection }}]'
+      #   condition: and(succeeded(), eq( '${{ parameters.enableDeployment }}', 'true'))
+      #   inputs:
+      #     azureSubscription: ${{ parameters.serviceConnection }}
+      #     azurePowerShellVersion: 'latestVersion'
+      #     preferredAzurePowerShellVersion: ''
+      #     pwsh: true
+      #     ScriptType: InlineScript
+      #     inline: |
+      #       # Load used functions
+      #       . (Join-Path '$(System.DefaultWorkingDirectory)' '$(pipelineFunctionsPath)' 'resourceDeployment' 'New-TemplateDeployment.ps1')
+      #       . (Join-Path '$(System.DefaultWorkingDirectory)' '$(pipelineFunctionsPath)' 'sharedScripts' 'Get-ScopeOfTemplateFile.ps1')
+
+      #       # ----------------- #
+      #       # INVOKE DEPLOYMENT #
+      #       # ----------------- #
+      #       $templateFilePath     = Join-Path '$(System.DefaultWorkingDirectory)' '${{ parameters.templateFilePath }}'
+      #       $functionInput = @{
+      #         templateFilePath     = $templateFilePath
+      #         location             = '${{ parameters.location }}'
+      #         resourceGroupName    = '${{ parameters.resourceGroupName }}'
+      #         subscriptionId       = '${{ parameters.subscriptionId }}'
+      #         managementGroupId    = '${{ parameters.managementGroupId }}'
+      #         doNotThrow           = $true
+      #         additionalParameters = @{}
+      #       }
+
+      #       if(-not [String]::IsNullOrEmpty('${{ parameters.parameterFilePath }}')) {
+      #         $functionInput['parameterFilePath'] = Join-Path '$(System.DefaultWorkingDirectory)' '${{ parameters.parameterFilePath }}'
+      #       }
+
+      #       # Passing the resource group name as a deployment parameter if accepted
+      #       $deploymentScope = Get-ScopeOfTemplateFile -TemplateFilePath $templateFilePath
+      #       if ($deploymentScope -ne 'resourceGroup' -and -not [String]::IsNullOrEmpty('${{ parameters.resourceGroupName }}')) {
+      #         $templateContent = az bicep build --file $templateFilePath --stdout | ConvertFrom-Json -AsHashtable
+      #         $parameters = $templateContent.parameters.Keys
+      #         if($parameters -contains 'resourceGroupName') {
+      #           $functionInput['additionalParameters'] = @{
+      #             resourceGroupName = '${{ parameters.resourceGroupName }}'
+      #           }
+      #         }
+      #       }
+
+      #       # # Enables us to pass the resource group name as a deployment parameter
+      #       # if(-not [String]::IsNullOrEmpty('${{ parameters.resourceGroupName }}')) {
+      #       #   $functionInput['additionalParameters'] = @{
+      #       #     resourceGroupName = '${{ parameters.resourceGroupName }}'
+      #       #   }
+      #       # }
+
+      #       $projectSettings = Get-Content -Path 'settings.json' | ConvertFrom-Json
+      #       if (-not [String]::IsNullOrEmpty($projectSettings.enableDefaultTelemetry) -and (Get-Content -Path $functionInput.templateFilePath -Raw) -like '*param enableDefaultTelemetry*') {
+      #           $functionInput['additionalParameters'] += @{
+      #               enableDefaultTelemetry = $projectSettings.enableDefaultTelemetry
+      #           }
+      #       }
+
+      #       Write-Verbose "Invoke task with" -Verbose
+      #       Write-Verbose ($functionInput | ConvertTo-Json | Out-String) -Verbose
+
+      #       # Invoke deployment
+      #       $res = New-TemplateDeployment @functionInput -Verbose
+
+      #       # Get deployment name
+      #       Write-Host ('##vso[task.setvariable variable=deploymentName]{0}' -f $res.deploymentName)
+
+      #       # Populate further outputs
+      #       $deploymentOutputHash=@{}
+
+      #       foreach ($outputKey in $res.deploymentOutput.Keys) {
+      #         Write-Output ('##vso[task.setvariable variable={0}]{1}' -f $outputKey, $res.deploymentOutput[$outputKey].Value)
+      #         $deploymentOutputHash.add($outputKey,$res.deploymentOutput[$outputKey].Value)
+      #       }
+
+      #       $deploymentOutput = $deploymentOutputHash | ConvertTo-Json -Compress -Depth 100
+      #       Write-Verbose "Deployment output: $deploymentOutput" -Verbose
+      #       Write-Output ('##vso[task.setvariable variable={0};isOutput=true]{1}' -f 'deploymentOutput', $deploymentOutput)
+
+      #       if ($res.ContainsKey('exception')) {
+      #         # Happens only if there is an exception
+      #         throw $res.exception
+      #       }
+
+      # # [Removal] task(s)
+      # #------------------
+      # - task: AzurePowerShell@5
+      #   displayName: 'Remove deployed resources via [${{ parameters.serviceConnection }}]'
+      #   condition: and(succeededOrFailed(), eq( '${{ parameters.removeDeployment }}', 'true'))
+      #   # , or(ne( parameters['deploymentName'], ''), ne( variables['deploymentName'], '')))
+      #   inputs:
+      #     azureSubscription: ${{ parameters.serviceConnection }}
+      #     azurePowerShellVersion: ${{ parameters.azurePowerShellVersion }}
+      #     preferredAzurePowerShellVersion: ${{ parameters.preferredAzurePowerShellVersion }}
+      #     ScriptType: InlineScript
+      #     failOnStandardError: false
+      #     pwsh: true
+      #     inline: |
+      #       # Load used function
+      #       . (Join-Path '$(moduleRepoRoot)' '$(pipelineFunctionsPath)' 'resourceRemoval' 'Initialize-DeploymentRemoval.ps1')
+
+      #       # ----------------- #
+      #       # INVOKE DEPLOYMENT #
+      #       # ----------------- #
+      #       $templateFilePath     = Join-Path '$(System.DefaultWorkingDirectory)' '${{ parameters.templateFilePath }}'
+      #       $functionInput = @{
+      #         templateFilePath     = $templateFilePath
+      #         ResourceGroupName = '${{ parameters.resourceGroupName }}'
+      #         ManagementGroupId = '${{ parameters.managementGroupId }}'
+      #         Verbose           = $true
+      #       }
+
+      #       if (-not [String]::IsNullOrEmpty('${{ parameters.deploymentName }}') {
+      #         $functionInput['DeploymentName'] = '${{ parameters.deploymentName }}'
+      #       }
+
+      #       if (-not [String]::IsNullOrEmpty('$(deploymentName)')) {
+      #         $functionInput['DeploymentName'] = '$(deploymentName)'
+      #       }
+
+      #       Write-Verbose 'Invoke task with' -Verbose
+      #       Write-Verbose ($functionInput | ConvertTo-Json | Out-String) -Verbose
+
+      #       Initialize-DeploymentRemoval @functionInput