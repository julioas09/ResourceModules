name: 'AnalysisServices - Servers'

parameters:
  - name: removeDeployment
    displayName: Remove deployed module
    type: boolean
    default: true
  - name: prerelease
    displayName: Publish prerelease module
    type: boolean
    default: false

trigger:
  batch: true
  branches:
    include:
      - main
  paths:
    include:
      - '/.azuredevops/modulePipelines/ms.analysisservices.servers.yml'
      - '/.azuredevops/pipelineTemplates/module.*.yml'
      - '/arm/Microsoft.AnalysisServices/servers/*'
    exclude:
      - '/**/*.md'

variables:
  - template: '/.azuredevops/pipelineVariables/global.variables.yml'
  - group: 'PLATFORM_VARIABLES'
  - name: modulePath
    value: '/arm/Microsoft.AnalysisServices/servers'
  - name: 'rgPattern'
    value: 'test-ms.analysisservices-servers-{0}-rg'

stages:
  - stage: Validation
    displayName: Pester tests
    jobs:
      - template: /.azuredevops/pipelineTemplates/jobs.validateModulePester.yml

  - stage: Deployment
    displayName: Deployment tests
    jobs:
      - template: /.azuredevops/pipelineTemplates/jobs.validateModuleDeployment.yml
        parameters:
          removeDeployment: '${{ parameters.removeDeployment }}'
          deploymentBlocks:
            - path: $(modulePath)/.parameters/min.parameters.json
              resourceGroupName: ${{ format(variables.rgPattern, 'min.parameters.json') }}
            - path: $(modulePath)/.parameters/parameters.json
<<<<<<< HEAD
              resourceGroupName: ${{ format(variables.rgPattern, 'parameters.json') }}
=======
            - path: $(modulePath)/.parameters/max.parameters.json
>>>>>>> 0dc44cce

  - stage: Publishing
    displayName: Publish module
    condition: and(succeeded(), or(eq(variables['Build.SourceBranch'], 'refs/heads/main'), eq(variables['Build.SourceBranch'], 'refs/heads/master'), eq('${{ parameters.prerelease }}', 'true')))
    jobs:
      - template: /.azuredevops/pipelineTemplates/jobs.publishModule.yml<|MERGE_RESOLUTION|>--- conflicted
+++ resolved
@@ -47,11 +47,9 @@
             - path: $(modulePath)/.parameters/min.parameters.json
               resourceGroupName: ${{ format(variables.rgPattern, 'min.parameters.json') }}
             - path: $(modulePath)/.parameters/parameters.json
-<<<<<<< HEAD
               resourceGroupName: ${{ format(variables.rgPattern, 'parameters.json') }}
-=======
             - path: $(modulePath)/.parameters/max.parameters.json
->>>>>>> 0dc44cce
+              resourceGroupName: ${{ format(variables.rgPattern, 'max.parameters.json') }}
 
   - stage: Publishing
     displayName: Publish module
