name: 'AnalysisServices - Servers'

parameters:
  - name: removeDeployment
    displayName: Remove deployed module
    type: boolean
    default: true
  - name: prerelease
    displayName: Publish prerelease module
    type: boolean
    default: false

pr: none

trigger:
  batch: true
  branches:
    include:
      - main
  paths:
    include:
      - '/.azuredevops/modulePipelines/ms.analysisservices.servers.yml'
      - '/.azuredevops/pipelineTemplates/module.*.yml'
      - '/arm/Microsoft.AnalysisServices/servers/*'
    exclude:
      - '/**/*.md'

variables:
  - template: '../../global.variables.yml'
  - group: 'PLATFORM_VARIABLES'
  - name: modulePath
    value: '/arm/Microsoft.AnalysisServices/servers'
  - name: moduleResourceGroupName
    value: 'test-ms.analysisservices-servers-rg'

stages:
<<<<<<< HEAD
  - template: /.azuredevops/pipelineTemplates/stages.module.yml
    parameters:
      removeDeployment: '${{ parameters.removeDeployment }}'
      prerelease: '${{ parameters.prerelease }}'
      templateFilePath: '$(modulePath)/deploy.bicep'
      moduleResourceGroupName: '$(moduleResourceGroupName)'
=======
  - stage: Validation
    displayName: Static validation
    jobs:
      - template: /.azuredevops/pipelineTemplates/jobs.validateModulePester.yml

  - stage: Deployment
    displayName: Deployment validation
    jobs:
      - template: /.azuredevops/pipelineTemplates/jobs.validateModuleDeployment.yml
        parameters:
          removeDeployment: '${{ parameters.removeDeployment }}'
          deploymentBlocks:
            - path: $(modulePath)/.parameters/min.parameters.json
            - path: $(modulePath)/.parameters/parameters.json
            - path: $(modulePath)/.parameters/max.parameters.json

  - stage: Publishing
    displayName: Publishing
    condition: and(succeeded(), or(eq(variables['Build.SourceBranch'], 'refs/heads/main'), eq(variables['Build.SourceBranch'], 'refs/heads/master'), eq('${{ parameters.prerelease }}', 'true')))
    jobs:
      - template: /.azuredevops/pipelineTemplates/jobs.publishModule.yml
>>>>>>> 0879473a
<|MERGE_RESOLUTION|>--- conflicted
+++ resolved
@@ -34,33 +34,9 @@
     value: 'test-ms.analysisservices-servers-rg'
 
 stages:
-<<<<<<< HEAD
   - template: /.azuredevops/pipelineTemplates/stages.module.yml
     parameters:
       removeDeployment: '${{ parameters.removeDeployment }}'
       prerelease: '${{ parameters.prerelease }}'
       templateFilePath: '$(modulePath)/deploy.bicep'
-      moduleResourceGroupName: '$(moduleResourceGroupName)'
-=======
-  - stage: Validation
-    displayName: Static validation
-    jobs:
-      - template: /.azuredevops/pipelineTemplates/jobs.validateModulePester.yml
-
-  - stage: Deployment
-    displayName: Deployment validation
-    jobs:
-      - template: /.azuredevops/pipelineTemplates/jobs.validateModuleDeployment.yml
-        parameters:
-          removeDeployment: '${{ parameters.removeDeployment }}'
-          deploymentBlocks:
-            - path: $(modulePath)/.parameters/min.parameters.json
-            - path: $(modulePath)/.parameters/parameters.json
-            - path: $(modulePath)/.parameters/max.parameters.json
-
-  - stage: Publishing
-    displayName: Publishing
-    condition: and(succeeded(), or(eq(variables['Build.SourceBranch'], 'refs/heads/main'), eq(variables['Build.SourceBranch'], 'refs/heads/master'), eq('${{ parameters.prerelease }}', 'true')))
-    jobs:
-      - template: /.azuredevops/pipelineTemplates/jobs.publishModule.yml
->>>>>>> 0879473a
+      moduleResourceGroupName: '$(moduleResourceGroupName)'