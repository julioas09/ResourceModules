{
    "parameterFileTokens": {
        "tokenPrefix": "<<",
        "tokenSuffix": ">>",
<<<<<<< HEAD
        "localTokens": [
            {
                "name": "namePrefix",
                "value": "carml",
                "metadata": {
                    "description": "A 3-5 character length string, included in the resources names"
=======
        "localTokens": {
            "tokens": [
                {
                    "name": "namePrefix",
                    "value": "yxlx",
                    "metadata": {
                        "description": "A 3-5 character length string, included in the resources names"
                    }
>>>>>>> 4de83f31
                }
            }
        ]
    }
}<|MERGE_RESOLUTION|>--- conflicted
+++ resolved
@@ -2,23 +2,12 @@
     "parameterFileTokens": {
         "tokenPrefix": "<<",
         "tokenSuffix": ">>",
-<<<<<<< HEAD
         "localTokens": [
             {
                 "name": "namePrefix",
-                "value": "carml",
+                "value": "yxlx",
                 "metadata": {
                     "description": "A 3-5 character length string, included in the resources names"
-=======
-        "localTokens": {
-            "tokens": [
-                {
-                    "name": "namePrefix",
-                    "value": "yxlx",
-                    "metadata": {
-                        "description": "A 3-5 character length string, included in the resources names"
-                    }
->>>>>>> 4de83f31
                 }
             }
         ]
