--- conflicted
+++ resolved
@@ -88,12 +88,7 @@
     strategy:
       fail-fast: false
       matrix:
-<<<<<<< HEAD
-        parameterFilePaths:
-          ['parameters.json', 'max.parameters.json', 'min.parameters.json']
-=======
         parameterFilePaths: ${{ fromJSON(needs.job_prepare_pipeline.outputs.parameterFilePaths) }}
->>>>>>> a877aaff
     steps:
       - name: 'Checkout'
         uses: actions/checkout@v2
