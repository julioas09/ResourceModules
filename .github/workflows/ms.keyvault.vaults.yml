--- conflicted
+++ resolved
@@ -100,16 +100,8 @@
         uses: deep-mm/set-variables@v1.0
         with:
           variableFileName: 'variables.module'
-<<<<<<< HEAD
-      # ------------------- #
-      ##  Deploy & Remove  ##
-      # ------------------- #
-      - name: 'Deploy module with parameter file [${{ matrix.parameterFilePaths }}]'
-        uses: ./.github/actions/templates/deployModule
-=======
       - name: 'Using parameter file [${{ matrix.parameterFilePaths }}]'
         uses: ./.github/actions/templates/validateModuleDeployment
->>>>>>> 07c60424
         with:
           templateFilePath: '${{ env.modulePath }}/deploy.bicep'
           parameterFilePath: '${{ env.modulePath }}/.parameters/${{ matrix.parameterFilePaths }}'
