--- conflicted
+++ resolved
@@ -89,12 +89,7 @@
     strategy:
       fail-fast: false
       matrix:
-<<<<<<< HEAD
-        parameterFilePaths:
-          ['min.parameters.json', 'parameters.json', 'encr.parameters.json']
-=======
         parameterFilePaths: ${{ fromJSON(needs.job_prepare_pipeline.outputs.parameterFilePaths) }}
->>>>>>> a877aaff
     steps:
       - name: 'Checkout'
         uses: actions/checkout@v2
