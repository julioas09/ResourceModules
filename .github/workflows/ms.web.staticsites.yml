--- conflicted
+++ resolved
@@ -88,11 +88,7 @@
     strategy:
       fail-fast: false
       matrix:
-<<<<<<< HEAD
-        parameterFilePaths: ['min.parameters.json', 'parameters.json']
-=======
         parameterFilePaths: ${{ fromJSON(needs.job_initialize_pipeline.outputs.parameterFilePaths) }}
->>>>>>> 0879473a
     steps:
       - name: 'Checkout'
         uses: actions/checkout@v2
