--- conflicted
+++ resolved
@@ -89,12 +89,7 @@
     strategy:
       fail-fast: false
       matrix:
-<<<<<<< HEAD
-        parameterFilePaths: ['min.parameters.json']
-        # parameterFilePaths: ['parameters.json']
-=======
         parameterFilePaths: ${{ fromJSON(needs.job_initialize_pipeline.outputs.parameterFilePaths) }}
->>>>>>> aa2c417f
     steps:
       - name: 'Checkout'
         uses: actions/checkout@v2
