--- conflicted
+++ resolved
@@ -77,10 +77,9 @@
         with:
           modulePath: '${{ env.modulePath }}'
 
-<<<<<<< HEAD
-  ######################
-  #   Deployment tests #
-  ######################
+  #############################
+  #   Deployment validation   #
+  #############################
 
   #########################
   # Dependency deployment #
@@ -88,7 +87,7 @@
     runs-on: ubuntu-20.04
     name: 'Deploy dependencies'
     needs:
-      - job_prepare_pipeline
+      - job_initialize_pipeline
       - job_module_pester_validation
     outputs:
       deploymentName: ${{ steps.deploy.outputs.deploymentName }}
@@ -114,22 +113,12 @@
 
   ###################
   # Parameter tests #
-=======
-  #############################
-  #   Deployment validation   #
-  #############################
->>>>>>> 81935847
   job_module_deploy_validation:
     runs-on: ubuntu-20.04
     name: 'Deployment validation'
     needs:
-<<<<<<< HEAD
-      - job_prepare_pipeline
+      - job_initialize_pipeline
       - job_dependencies_deploy_validation
-=======
-      - job_initialize_pipeline
-      - job_module_pester_validation
->>>>>>> 81935847
     strategy:
       fail-fast: false
       matrix:
@@ -152,16 +141,16 @@
           resourceGroupName: '${{ env.customResourceGroupName }}'
           subscriptionId: '${{ secrets.ARM_SUBSCRIPTION_ID }}'
           managementGroupId: '${{ secrets.ARM_MGMTGROUP_ID }}'
-          removeDeployment: '${{ needs.job_prepare_pipeline.outputs.removeDeployment }}'
+          removeDeployment: '${{ needs.job_initialize_pipeline.outputs.removeDeployment }}'
 
   ######################
   # Dependency removal #
   job_dependencies_remove:
     runs-on: ubuntu-20.04
     name: 'Remove dependencies'
-    if: always() && needs.job_prepare_pipeline.outputs.removeDeployment == 'true' && needs.job_dependencies_deploy_validation.outputs.deploymentName != ''
-    needs:
-      - job_prepare_pipeline
+    if: always() && needs.job_initialize_pipeline.outputs.removeDeployment == 'true' && needs.job_dependencies_deploy_validation.outputs.deploymentName != ''
+    needs:
+      - job_initialize_pipeline
       - job_module_deploy_validation
       - job_dependencies_deploy_validation
     steps:
@@ -180,13 +169,9 @@
           resourceGroupName: '${{ env.customResourceGroupName }}'
           subscriptionId: '${{ secrets.ARM_SUBSCRIPTION_ID }}'
           managementGroupId: '${{ secrets.ARM_MGMTGROUP_ID }}'
-<<<<<<< HEAD
-          removeDeployment: '${{ needs.job_prepare_pipeline.outputs.removeDeployment }}'
+          removeDeployment: '${{ needs.job_initialize_pipeline.outputs.removeDeployment }}'
           deploymentName: ${{ needs.job_dependencies_deploy_validation.outputs.deploymentName }}
           enableDeployment: 'false'
-=======
-          removeDeployment: '${{ needs.job_initialize_pipeline.outputs.removeDeployment }}'
->>>>>>> 81935847
 
   ##################
   #   Publishing   #
@@ -196,7 +181,7 @@
     if: github.ref == 'refs/heads/main' || github.ref == 'refs/heads/master' || github.event.inputs.prerelease == 'true'
     runs-on: ubuntu-20.04
     needs:
-      - job_prepare_pipeline
+      - job_initialize_pipeline
       - job_module_deploy_validation
     steps:
       - name: 'Checkout'
