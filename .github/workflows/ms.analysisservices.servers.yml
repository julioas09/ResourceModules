--- conflicted
+++ resolved
@@ -41,11 +41,7 @@
   ############################
   job_prepare_pipeline:
     runs-on: ubuntu-20.04
-<<<<<<< HEAD
-    name: 'Prepare pipeline'
-=======
     name: 'Initialize pipeline'
->>>>>>> a877aaff
     steps:
       - name: 'Checkout'
         uses: actions/checkout@v2
@@ -121,12 +117,8 @@
     name: 'Deployment tests'
     needs:
       - job_prepare_pipeline
-<<<<<<< HEAD
       - job_dependencies_deploy_validation
       #- job_module_pester_validation # Dependency is implicit via dependency deployment
-=======
-      - job_module_pester_validation
->>>>>>> a877aaff
     strategy:
       fail-fast: false
       matrix:
@@ -146,7 +138,6 @@
         with:
           templateFilePath: '${{ env.modulePath }}/deploy.bicep'
           parameterFilePath: '${{ env.modulePath }}/${{ matrix.parameterFilePaths }}'
-<<<<<<< HEAD
           location: '${{ env.defaultLocation }}'
           resourceGroupName: '${{ env.customResourceGroupName }}'
           subscriptionId: '${{ secrets.ARM_SUBSCRIPTION_ID }}'
@@ -188,13 +179,6 @@
           resourceGroupName: '${{ env.customResourceGroupName }}'
           subscriptionId: '${{ secrets.ARM_SUBSCRIPTION_ID }}'
           managementGroupId: '${{ secrets.ARM_MGMTGROUP_ID }}'
-=======
-          location: '${{ env.location }}'
-          resourceGroupName: '${{ env.resourceGroupName }}'
-          subscriptionId: '${{ secrets.ARM_SUBSCRIPTION_ID }}'
-          managementGroupId: '${{ secrets.ARM_MGMTGROUP_ID }}'
-          removeDeployment: '${{ needs.job_prepare_pipeline.outputs.removeDeployment }}'
->>>>>>> a877aaff
 
   # ##############
   #   PUBLISH   #
@@ -204,10 +188,7 @@
     if: github.ref == 'refs/heads/main' || github.ref == 'refs/heads/master' || github.event.inputs.prerelease == 'true'
     runs-on: ubuntu-20.04
     needs:
-<<<<<<< HEAD
       # - job_prepare_pipeline # Dependency is implicit via module deployment
-=======
->>>>>>> a877aaff
       - job_module_deploy_validation
     steps:
       - name: 'Checkout'
