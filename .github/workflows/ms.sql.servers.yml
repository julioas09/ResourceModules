--- conflicted
+++ resolved
@@ -25,11 +25,7 @@
       - '!utilities/pipelines/dependencies/**'
 
 env:
-<<<<<<< HEAD
-  rgPattern: 'test-ms.sql-servers-{0}-rg'
-=======
   variablesPath: 'global.variables.yml'
->>>>>>> 4a6b4e94
   modulePath: 'arm/Microsoft.Sql/servers'
   workflowPath: '.github/workflows/ms.sql.servers.yml'
   AZURE_CREDENTIALS: ${{ secrets.AZURE_CREDENTIALS }}
@@ -101,13 +97,8 @@
         with:
           templateFilePath: '${{ env.modulePath }}/deploy.bicep'
           parameterFilePath: '${{ env.modulePath }}/.parameters/${{ matrix.parameterFilePaths }}'
-<<<<<<< HEAD
-          location: '${{ env.defaultLocation }}'
-          resourceGroupName: '${{ format(env.rgPattern, matrix.parameterFilePaths) }}'
-=======
           location: '${{ env.location }}'
           resourceGroupName: '${{ env.resourceGroupName }}'
->>>>>>> 4a6b4e94
           subscriptionId: '${{ secrets.ARM_SUBSCRIPTION_ID }}'
           managementGroupId: '${{ secrets.ARM_MGMTGROUP_ID }}'
           removeDeployment: '${{ needs.job_set_workflow_param.outputs.removeDeployment }}'
