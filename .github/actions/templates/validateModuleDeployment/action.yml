--- conflicted
+++ resolved
@@ -190,20 +190,7 @@
     # ----------------------------
     - name: 'Remove [${{ inputs.templateFilePath }}] from parameters [${{ inputs.parameterFilePath }}]'
       shell: pwsh
-<<<<<<< HEAD
       if: ${{ always() && inputs.removeDeployment == 'true' && ((steps.deploy_step.outputs.deploymentName != '') || (steps.dependencies_step.outputs.deploymentName != '')) }}
-      run: |
-        # Load used function
-        . (Join-Path $env:GITHUB_WORKSPACE 'utilities' 'pipelines' 'resourceRemoval' 'Remove-DeployedModule.ps1')
-
-        if(-not [String]::IsNullOrEmpty('${{ steps.deploy_step.outputs.deploymentName }}')) {
-          $functionInput = @{
-            deploymentName    = '${{ steps.deploy_step.outputs.deploymentName }}'
-            templateFilePath  = Join-Path $env:GITHUB_WORKSPACE '${{ inputs.templateFilePath }}'
-            resourceGroupName = '${{ inputs.resourceGroupName }}'
-            verbose           = $true
-=======
-      if: ${{ always() && inputs.removeDeployment == 'true' && steps.deploy_step.outputs.deploymentName != '' }}
       run: |
         # Load used function
         . (Join-Path $env:GITHUB_WORKSPACE 'utilities' 'pipelines' 'resourceRemoval' 'Initialize-DeploymentRemoval.ps1')
@@ -214,14 +201,12 @@
             TemplateFilePath  = Join-Path $env:GITHUB_WORKSPACE '${{ inputs.templateFilePath }}'
             ResourceGroupName = '${{ inputs.resourceGroupName }}'
             Verbose           = $true
->>>>>>> 83dd4e8f
           }
 
           Write-Verbose 'Invoke task with' -Verbose
           Write-Verbose ($functionInput | ConvertTo-Json | Out-String) -Verbose
 
-<<<<<<< HEAD
-          Remove-DeployedModule @functionInput
+          Initialize-DeploymentRemoval @functionInput
         }
 
         if(-not [String]::IsNullOrEmpty('${{ steps.dependencies_step.outputs.deploymentName }}')) {
@@ -239,8 +224,5 @@
           Write-Verbose 'Invoke task with' -Verbose
           Write-Verbose ($functionInput | ConvertTo-Json | Out-String) -Verbose
 
-          Remove-DeployedModule @functionInput
-=======
           Initialize-DeploymentRemoval @functionInput
->>>>>>> 83dd4e8f
         }