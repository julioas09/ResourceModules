--- conflicted
+++ resolved
@@ -180,60 +180,11 @@
 
         Write-Output "::endgroup::"
 
-<<<<<<< HEAD
-    # # [Deployment validation] task(s)
-    # # -------------------------------
-    # - name: 'Validate [${{ inputs.templateFilePath }}]'
-    #   shell: pwsh
-    #   if: ${{ always() && inputs.enableDeployment == 'true'}}
-    #   run: |
-    #     # Grouping task logs
-    #     Write-Output "::group::Validate [${{ inputs.templateFilePath }}]"
-
-    #     # Load used functions
-    #     . (Join-Path $env:GITHUB_WORKSPACE 'utilities' 'pipelines' 'resourceDeployment' 'Test-TemplateWithParameterFile.ps1')
-
-    #     # ----------- #
-    #     # INVOKE TEST #
-    #     # ----------- #
-    #     $functionInput = @{
-    #       templateFilePath     = '${{ inputs.templateFilePath }}'
-    #       location             = '${{ inputs.location }}'
-    #       resourceGroupName    = '${{ inputs.resourceGroupName }}'
-    #       subscriptionId       = '${{ inputs.subscriptionId }}'
-    #       managementGroupId    = '${{ inputs.managementGroupId }}'
-    #       additionalParameters = @{}
-    #     }
-
-    #     if(-not [String]::IsNullOrEmpty('${{ inputs.parameterFilePath }}')) {
-    #       $functionInput['parameterFilePath'] = Join-Path $env:GITHUB_WORKSPACE '${{ inputs.parameterFilePath }}'
-    #     }
-
-    #     # Enables us to pass the resource group name as a deployment parameter
-    #     if(-not [String]::IsNullOrEmpty('${{ inputs.resourceGroupName }}')) {
-    #       $functionInput['additionalParameters'] = @{
-    #         resourceGroupName = '${{ inputs.resourceGroupName }}'
-    #       }
-    #     }
-
-    #     $projectSettings = Get-Content -Path 'settings.json' | ConvertFrom-Json
-    #     if (-not [String]::IsNullOrEmpty($projectSettings.enableDefaultTelemetry) -and (Get-Content -Path $functionInput.templateFilePath -Raw) -like '*param enableDefaultTelemetry*') {
-    #         $functionInput['additionalParameters'] += @{
-    #             enableDefaultTelemetry = $projectSettings.enableDefaultTelemetry
-    #         }
-    #     }
-
-    #     Write-Verbose "Invoke task with" -Verbose
-    #     Write-Verbose ($functionInput | ConvertTo-Json | Out-String) -Verbose
-
-    #     Test-TemplateWithParameterFile @functionInput -Verbose
-
-    #     Write-Output "::endgroup::"
-=======
     # [Deployment validation] task(s)
     # -------------------------------
     - name: 'Validate [${{ inputs.templateFilePath }}]'
       shell: pwsh
+      if: ${{ always() && inputs.enableDeployment == 'true'}}
       run: |
         # Grouping task logs
         Write-Output "::group::Validate [${{ inputs.templateFilePath }}]"
@@ -277,7 +228,6 @@
         Test-TemplateDeployment @functionInput -Verbose
 
         Write-Output "::endgroup::"
->>>>>>> 5b44ad36
 
     # [Deployment execution] task(s)
     # ------------------------------
