@description('Required. Encryption key name.')
param name string

@description('Required. Synapse workspace name.')
param workspaceName string

@description('Required. Used to activate the workspace after a customer managed key is provided.')
param isActiveCMK bool

@description('Required. The Key Vault Url of the workspace key.')
param keyVaultUrl string

<<<<<<< HEAD
=======
@description('Optional. Enable telemetry via the Customer Usage Attribution ID (GUID).')
param enableDefaultTelemetry bool = true

module pid_cuaId '.bicep/nested_cuaId.bicep' = if (!empty(cuaId)) {
  name: 'pid-${cuaId}'
  params: {}
}

resource defaultTelemetry 'Microsoft.Resources/deployments@2021-04-01' = if (enableDefaultTelemetry) {
  name: 'pid-47ed15a6-730a-4827-bcb4-0fd963ffbd82-${uniqueString(deployment().name, location)}'
  properties: {
    mode: 'Incremental'
    template: {
      '$schema': 'https://schema.management.azure.com/schemas/2019-04-01/deploymentTemplate.json#'
      contentVersion: '1.0.0.0'
      resources: []
    }
  }
}

>>>>>>> 564a254e
resource workspace 'Microsoft.Synapse/workspaces@2021-06-01' existing = {
  name: workspaceName
}

resource key 'Microsoft.Synapse/workspaces/keys@2021-06-01' = {
  name: name
  parent: workspace
  properties: {
    isActiveCMK: isActiveCMK
    keyVaultUrl: keyVaultUrl
  }
}

@description('The name of the deployed key')
output name string = key.name

@description('The resource ID of the deployed key')
output resourceId string = key.id

@description('The resource group of the deployed key')
output resourceGroupName string = resourceGroup().name<|MERGE_RESOLUTION|>--- conflicted
+++ resolved
@@ -10,15 +10,8 @@
 @description('Required. The Key Vault Url of the workspace key.')
 param keyVaultUrl string
 
-<<<<<<< HEAD
-=======
 @description('Optional. Enable telemetry via the Customer Usage Attribution ID (GUID).')
 param enableDefaultTelemetry bool = true
-
-module pid_cuaId '.bicep/nested_cuaId.bicep' = if (!empty(cuaId)) {
-  name: 'pid-${cuaId}'
-  params: {}
-}
 
 resource defaultTelemetry 'Microsoft.Resources/deployments@2021-04-01' = if (enableDefaultTelemetry) {
   name: 'pid-47ed15a6-730a-4827-bcb4-0fd963ffbd82-${uniqueString(deployment().name, location)}'
@@ -32,7 +25,6 @@
   }
 }
 
->>>>>>> 564a254e
 resource workspace 'Microsoft.Synapse/workspaces@2021-06-01' existing = {
   name: workspaceName
 }
