@description('Required. The name of the parent Batch Account. Required if the template is used in a standalone deployment.')
param batchAccountName string

<<<<<<< HEAD
@description('Optional. The user identities associated with the Batch pool.')
=======
@description('Required. The name of the pool.')
param poolName string

@description('Optional. The list of user identities associated with the Batch pool.')
>>>>>>> 1b42dd59
param userAssignedIdentities object = {}

@description('Optional. The list of application licenses must be a subset of available Batch service application licenses. If a license is requested which is not supported, pool creation will fail.')
param applicationLicenses array = []

@description('Optional. The list of application packages to install on the nodes. There is a maximum of 10 application package references on any given pool.')
@maxLength(10)
param applicationPackages array = []

@description('Optional. The list of certificate objects to install on the pool.')
param certificates array = []

@description('Required. Deployment configuration properties.')
param deploymentConfiguration object

@description('Required. The display name need not be unique and can contain any Unicode characters up to a maximum length of 1024.')
param displayName string

@description('Optional. This imposes restrictions on which nodes can be assigned to the pool.')
@allowed([
  'Enabled'
  'Disabled'
])
param interNodeCommunication string = 'Disabled'

@description('Optional. The List of metadate for the use of user code.')
param metadata array = []

@description('Optional. The List of mount configurations. This supports Azure Files, NFS, CIFS/SMB, and Blobfuse.')
param mountConfiguration array = []

@description('Required. The network configuration for a pool.')
param networkConfiguration object

@description('Required. Defines the desired size of the pool.')
param scaleSettings object

@description('Optional. The start task is executed when a node is started up.')
param startTask object = {}

@description('Optional. Specifies how tasks should be distributed across compute nodes.')
@allowed([
  'Pack'
  'Spread'
])
param taskSchedulingPolicy string = 'Pack'

@description('Optional. Number of tasks slots per node. Cannot be modified after pool creation. The maximum value is the smaller of 4 times the number of cores of the vmSize of the pool or 256.')
param taskSlotsPerNode int = 1

@description('Optional. The list of user accounts to be created on each node in the pool.')
param userAccounts array = []

@description('Required. For information about available sizes of virtual machines for Cloud Services pools (pools created with cloudServiceConfiguration), see Sizes for Cloud Services (https://azure.microsoft.com/documentation/articles/cloud-services-sizes-specs/).')
param vmSize string

@description('Optional. Location for all resources.')
param location string = resourceGroup().location

@description('Optional. Enable telemetry via the Customer Usage Attribution ID (GUID).')
param enableDefaultTelemetry bool = true

var identityType = !empty(userAssignedIdentities) ? 'UserAssigned' : 'None'

var identity = {
  type: identityType
  userAssignedIdentities: !empty(userAssignedIdentities) ? userAssignedIdentities : null
}

resource defaultTelemetry 'Microsoft.Resources/deployments@2021-04-01' = if (enableDefaultTelemetry) {
  name: 'pid-47ed15a6-730a-4827-bcb4-0fd963ffbd82-${uniqueString(deployment().name, location)}'
  properties: {
    mode: 'Incremental'
    template: {
      '$schema': 'https://schema.management.azure.com/schemas/2019-04-01/deploymentTemplate.json#'
      contentVersion: '1.0.0.0'
      resources: []
    }
  }
}

resource batchAccount 'Microsoft.Batch/batchAccounts@2022-01-01' existing = {
  name: batchAccountName
}

resource pool 'Microsoft.Batch/batchAccounts/pools@2022-01-01' = {
  name: poolName
  parent: batchAccount
  identity: identity
  properties: {
    applicationLicenses: applicationLicenses
    applicationPackages: applicationPackages
    certificates: certificates
    deploymentConfiguration: deploymentConfiguration
    displayName: displayName
    interNodeCommunication: interNodeCommunication
    metadata: metadata
    mountConfiguration: mountConfiguration
    networkConfiguration: networkConfiguration
    scaleSettings: scaleSettings
    startTask: startTask
    taskSchedulingPolicy: {
      nodeFillType: taskSchedulingPolicy
    }
    taskSlotsPerNode: taskSlotsPerNode
    userAccounts: userAccounts
    vmSize: vmSize
  }
}

@description('The name of the deployed batch account pool.')
output name string = pool.name

@description('The resource ID of the deployed batch account pool.')
output resourceId string = pool.id

@description('The resource group of the deployed batch account pool.')
output resourceGroupName string = resourceGroup().name

@description('The location the resource was deployed into.')
output location string = batchAccount.location<|MERGE_RESOLUTION|>--- conflicted
+++ resolved
@@ -1,14 +1,10 @@
 @description('Required. The name of the parent Batch Account. Required if the template is used in a standalone deployment.')
 param batchAccountName string
 
-<<<<<<< HEAD
-@description('Optional. The user identities associated with the Batch pool.')
-=======
 @description('Required. The name of the pool.')
 param poolName string
 
-@description('Optional. The list of user identities associated with the Batch pool.')
->>>>>>> 1b42dd59
+@description('Optional. The user identities associated with the Batch pool.')
 param userAssignedIdentities object = {}
 
 @description('Optional. The list of application licenses must be a subset of available Batch service application licenses. If a license is requested which is not supported, pool creation will fail.')
