{
    "$schema": "https://schema.management.azure.com/schemas/2019-04-01/deploymentParameters.json#",
    "contentVersion": "1.0.0.0",
    "parameters": {
        "name": {
            "value": "carmlazsax001"
        },
        "storageAccountSku": {
            "value": "Standard_LRS"
        },
        "allowBlobPublicAccess": {
            "value": false
        },
        "publicNetworkAccess": {
            "value": "Disabled"
        },
        "requireInfrastructureEncryption": {
            "value": true
        },
        "privateEndpoints": {
            "value": [
                {
                    "subnetResourceId": "/subscriptions/a7439831-1cd9-435d-a091-4aa863c96556/resourceGroups/validation-rg/providers/Microsoft.Network/virtualNetworks/adp-carml-az-vnet-x-001/subnets/carml-az-subnet-x-005-privateEndpoints",
                    "service": "blob"
                },
                {
                    "subnetResourceId": "/subscriptions/a7439831-1cd9-435d-a091-4aa863c96556/resourceGroups/validation-rg/providers/Microsoft.Network/virtualNetworks/adp-carml-az-vnet-x-001/subnets/carml-az-subnet-x-005-privateEndpoints",
                    "service": "table"
                },
                {
                    "subnetResourceId": "/subscriptions/a7439831-1cd9-435d-a091-4aa863c96556/resourceGroups/validation-rg/providers/Microsoft.Network/virtualNetworks/adp-carml-az-vnet-x-001/subnets/carml-az-subnet-x-005-privateEndpoints",
                    "service": "queue"
                },
                {
                    "subnetResourceId": "/subscriptions/a7439831-1cd9-435d-a091-4aa863c96556/resourceGroups/validation-rg/providers/Microsoft.Network/virtualNetworks/adp-carml-az-vnet-x-001/subnets/carml-az-subnet-x-005-privateEndpoints",
                    "service": "file"
                }
            ]
        },
        "networkAcls": {
            "value": {
                "bypass": "AzureServices",
                "defaultAction": "Deny",
                "virtualNetworkRules": [
                    {
                        "id": "/subscriptions/a7439831-1cd9-435d-a091-4aa863c96556/resourceGroups/validation-rg/providers/Microsoft.Network/virtualNetworks/adp-carml-az-vnet-x-001/subnets/carml-az-subnet-x-001",
                        "action": "Allow"
                    }
                ],
                "ipRules": [
                    {
                        "action": "Allow",
                        "value": "1.1.1.1"
                    }
                ]
            }
        },
        "blobServices": {
            "value": {
                "diagnosticLogsRetentionInDays": 7,
<<<<<<< HEAD
                "diagnosticStorageAccountId": "/subscriptions/<<subscriptionId>>/resourceGroups/validation-rg/providers/Microsoft.Storage/storageAccounts/adpsxxazsaaspar01",
                "diagnosticWorkspaceId": "/subscriptions/<<subscriptionId>>/resourcegroups/validation-rg/providers/microsoft.operationalinsights/workspaces/adp-<<namePrefix>>-az-law-x-001",
                "diagnosticEventHubAuthorizationRuleId": "/subscriptions/<<subscriptionId>>/resourceGroups/validation-rg/providers/Microsoft.EventHub/namespaces/adp-<<namePrefix>>-az-evhns-x-001/AuthorizationRules/RootManageSharedAccessKey",
                "diagnosticEventHubName": "adp-<<namePrefix>>-az-evh-x-001",
=======
                "diagnosticStorageAccountId": "/subscriptions/a7439831-1cd9-435d-a091-4aa863c96556/resourceGroups/validation-rg/providers/Microsoft.Storage/storageAccounts/adpcarmlazsax001",
                "diagnosticWorkspaceId": "/subscriptions/a7439831-1cd9-435d-a091-4aa863c96556/resourcegroups/validation-rg/providers/microsoft.operationalinsights/workspaces/adp-carml-az-law-x-001",
                "diagnosticEventHubAuthorizationRuleId": "/subscriptions/a7439831-1cd9-435d-a091-4aa863c96556/resourceGroups/validation-rg/providers/Microsoft.EventHub/namespaces/adp-carml-az-evhns-x-001/AuthorizationRules/RootManageSharedAccessKey",
                "diagnosticEventHubName": "adp-carml-az-evh-x-001",
>>>>>>> ba93d7a1
                "containers": [
                    {
                        "name": "avdscripts",
                        "publicAccess": "None",
                        "roleAssignments": [
                            {
                                "roleDefinitionIdOrName": "Reader",
                                "principalIds": [
                                    "e58511af-4da2-449c-a5cd-6a10271cfb83"
                                ]
                            }
                        ]
                    },
                    {
                        "name": "archivecontainer",
                        "publicAccess": "None",
                        "enableWORM": true,
                        "WORMRetention": 666,
                        "allowProtectedAppendWrites": false
                    }
                ]
            }
        },
        "fileServices": {
            "value": {
                "diagnosticLogsRetentionInDays": 7,
<<<<<<< HEAD
                "diagnosticStorageAccountId": "/subscriptions/<<subscriptionId>>/resourceGroups/validation-rg/providers/Microsoft.Storage/storageAccounts/adpsxxazsaaspar01",
                "diagnosticWorkspaceId": "/subscriptions/<<subscriptionId>>/resourcegroups/validation-rg/providers/microsoft.operationalinsights/workspaces/adp-<<namePrefix>>-az-law-x-001",
                "diagnosticEventHubAuthorizationRuleId": "/subscriptions/<<subscriptionId>>/resourceGroups/validation-rg/providers/Microsoft.EventHub/namespaces/adp-<<namePrefix>>-az-evhns-x-001/AuthorizationRules/RootManageSharedAccessKey",
                "diagnosticEventHubName": "adp-<<namePrefix>>-az-evh-x-001",
=======
                "diagnosticStorageAccountId": "/subscriptions/a7439831-1cd9-435d-a091-4aa863c96556/resourceGroups/validation-rg/providers/Microsoft.Storage/storageAccounts/adpcarmlazsax001",
                "diagnosticWorkspaceId": "/subscriptions/a7439831-1cd9-435d-a091-4aa863c96556/resourcegroups/validation-rg/providers/microsoft.operationalinsights/workspaces/adp-carml-az-law-x-001",
                "diagnosticEventHubAuthorizationRuleId": "/subscriptions/a7439831-1cd9-435d-a091-4aa863c96556/resourceGroups/validation-rg/providers/Microsoft.EventHub/namespaces/adp-carml-az-evhns-x-001/AuthorizationRules/RootManageSharedAccessKey",
                "diagnosticEventHubName": "adp-carml-az-evh-x-001",
>>>>>>> ba93d7a1
                "shares": [
                    {
                        "name": "avdprofiles",
                        "shareQuota": "5120",
                        "roleAssignments": [
                            {
                                "roleDefinitionIdOrName": "Reader",
                                "principalIds": [
                                    "e58511af-4da2-449c-a5cd-6a10271cfb83"
                                ]
                            }
                        ]
                    },
                    {
                        "name": "avdprofiles2",
                        "shareQuota": "5120"
                    }
                ]
            }
        },
        "tableServices": {
            "value": {
                "diagnosticLogsRetentionInDays": 7,
<<<<<<< HEAD
                "diagnosticStorageAccountId": "/subscriptions/<<subscriptionId>>/resourceGroups/validation-rg/providers/Microsoft.Storage/storageAccounts/adpsxxazsaaspar01",
                "diagnosticWorkspaceId": "/subscriptions/<<subscriptionId>>/resourcegroups/validation-rg/providers/microsoft.operationalinsights/workspaces/adp-<<namePrefix>>-az-law-x-001",
                "diagnosticEventHubAuthorizationRuleId": "/subscriptions/<<subscriptionId>>/resourceGroups/validation-rg/providers/Microsoft.EventHub/namespaces/adp-<<namePrefix>>-az-evhns-x-001/AuthorizationRules/RootManageSharedAccessKey",
                "diagnosticEventHubName": "adp-<<namePrefix>>-az-evh-x-001",
=======
                "diagnosticStorageAccountId": "/subscriptions/a7439831-1cd9-435d-a091-4aa863c96556/resourceGroups/validation-rg/providers/Microsoft.Storage/storageAccounts/adpcarmlazsax001",
                "diagnosticWorkspaceId": "/subscriptions/a7439831-1cd9-435d-a091-4aa863c96556/resourcegroups/validation-rg/providers/microsoft.operationalinsights/workspaces/adp-carml-az-law-x-001",
                "diagnosticEventHubAuthorizationRuleId": "/subscriptions/a7439831-1cd9-435d-a091-4aa863c96556/resourceGroups/validation-rg/providers/Microsoft.EventHub/namespaces/adp-carml-az-evhns-x-001/AuthorizationRules/RootManageSharedAccessKey",
                "diagnosticEventHubName": "adp-carml-az-evh-x-001",
>>>>>>> ba93d7a1
                "tables": [
                    "table1",
                    "table2"
                ]
            }
        },
        "queueServices": {
            "value": {
                "diagnosticLogsRetentionInDays": 7,
<<<<<<< HEAD
                "diagnosticStorageAccountId": "/subscriptions/<<subscriptionId>>/resourceGroups/validation-rg/providers/Microsoft.Storage/storageAccounts/adpsxxazsaaspar01",
                "diagnosticWorkspaceId": "/subscriptions/<<subscriptionId>>/resourcegroups/validation-rg/providers/microsoft.operationalinsights/workspaces/adp-<<namePrefix>>-az-law-x-001",
                "diagnosticEventHubAuthorizationRuleId": "/subscriptions/<<subscriptionId>>/resourceGroups/validation-rg/providers/Microsoft.EventHub/namespaces/adp-<<namePrefix>>-az-evhns-x-001/AuthorizationRules/RootManageSharedAccessKey",
                "diagnosticEventHubName": "adp-<<namePrefix>>-az-evh-x-001",
=======
                "diagnosticStorageAccountId": "/subscriptions/a7439831-1cd9-435d-a091-4aa863c96556/resourceGroups/validation-rg/providers/Microsoft.Storage/storageAccounts/adpcarmlazsax001",
                "diagnosticWorkspaceId": "/subscriptions/a7439831-1cd9-435d-a091-4aa863c96556/resourcegroups/validation-rg/providers/microsoft.operationalinsights/workspaces/adp-carml-az-law-x-001",
                "diagnosticEventHubAuthorizationRuleId": "/subscriptions/a7439831-1cd9-435d-a091-4aa863c96556/resourceGroups/validation-rg/providers/Microsoft.EventHub/namespaces/adp-carml-az-evhns-x-001/AuthorizationRules/RootManageSharedAccessKey",
                "diagnosticEventHubName": "adp-carml-az-evh-x-001",
>>>>>>> ba93d7a1
                "queues": [
                    {
                        "name": "queue1",
                        "metadata": {},
                        "roleAssignments": [
                            {
                                "roleDefinitionIdOrName": "Reader",
                                "principalIds": [
                                    "e58511af-4da2-449c-a5cd-6a10271cfb83"
                                ]
                            }
                        ]
                    },
                    {
                        "name": "queue2",
                        "metadata": {}
                    }
                ]
            }
        },
        "systemAssignedIdentity": {
            "value": true
        },
        "userAssignedIdentities": {
            "value": {
                "/subscriptions/a7439831-1cd9-435d-a091-4aa863c96556/resourcegroups/validation-rg/providers/Microsoft.ManagedIdentity/userAssignedIdentities/adp-carml-az-msi-x-001": {}
            }
        },
        "roleAssignments": {
            "value": [
                {
                    "roleDefinitionIdOrName": "Reader",
                    "principalIds": [
                        "e58511af-4da2-449c-a5cd-6a10271cfb83"
                    ]
                }
            ]
        },
        "diagnosticLogsRetentionInDays": {
            "value": 7
        },
        "diagnosticStorageAccountId": {
<<<<<<< HEAD
            "value": "/subscriptions/<<subscriptionId>>/resourceGroups/validation-rg/providers/Microsoft.Storage/storageAccounts/adpsxxazsaaspar01"
=======
            "value": "/subscriptions/a7439831-1cd9-435d-a091-4aa863c96556/resourceGroups/validation-rg/providers/Microsoft.Storage/storageAccounts/adpcarmlazsax001"
>>>>>>> ba93d7a1
        },
        "diagnosticWorkspaceId": {
            "value": "/subscriptions/a7439831-1cd9-435d-a091-4aa863c96556/resourcegroups/validation-rg/providers/microsoft.operationalinsights/workspaces/adp-carml-az-law-x-001"
        },
        "diagnosticEventHubAuthorizationRuleId": {
            "value": "/subscriptions/a7439831-1cd9-435d-a091-4aa863c96556/resourceGroups/validation-rg/providers/Microsoft.EventHub/namespaces/adp-carml-az-evhns-x-001/AuthorizationRules/RootManageSharedAccessKey"
        },
        "diagnosticEventHubName": {
            "value": "adp-carml-az-evh-x-001"
        }
    }
}<|MERGE_RESOLUTION|>--- conflicted
+++ resolved
@@ -58,17 +58,10 @@
         "blobServices": {
             "value": {
                 "diagnosticLogsRetentionInDays": 7,
-<<<<<<< HEAD
-                "diagnosticStorageAccountId": "/subscriptions/<<subscriptionId>>/resourceGroups/validation-rg/providers/Microsoft.Storage/storageAccounts/adpsxxazsaaspar01",
-                "diagnosticWorkspaceId": "/subscriptions/<<subscriptionId>>/resourcegroups/validation-rg/providers/microsoft.operationalinsights/workspaces/adp-<<namePrefix>>-az-law-x-001",
-                "diagnosticEventHubAuthorizationRuleId": "/subscriptions/<<subscriptionId>>/resourceGroups/validation-rg/providers/Microsoft.EventHub/namespaces/adp-<<namePrefix>>-az-evhns-x-001/AuthorizationRules/RootManageSharedAccessKey",
-                "diagnosticEventHubName": "adp-<<namePrefix>>-az-evh-x-001",
-=======
                 "diagnosticStorageAccountId": "/subscriptions/a7439831-1cd9-435d-a091-4aa863c96556/resourceGroups/validation-rg/providers/Microsoft.Storage/storageAccounts/adpcarmlazsax001",
                 "diagnosticWorkspaceId": "/subscriptions/a7439831-1cd9-435d-a091-4aa863c96556/resourcegroups/validation-rg/providers/microsoft.operationalinsights/workspaces/adp-carml-az-law-x-001",
                 "diagnosticEventHubAuthorizationRuleId": "/subscriptions/a7439831-1cd9-435d-a091-4aa863c96556/resourceGroups/validation-rg/providers/Microsoft.EventHub/namespaces/adp-carml-az-evhns-x-001/AuthorizationRules/RootManageSharedAccessKey",
                 "diagnosticEventHubName": "adp-carml-az-evh-x-001",
->>>>>>> ba93d7a1
                 "containers": [
                     {
                         "name": "avdscripts",
@@ -95,17 +88,10 @@
         "fileServices": {
             "value": {
                 "diagnosticLogsRetentionInDays": 7,
-<<<<<<< HEAD
-                "diagnosticStorageAccountId": "/subscriptions/<<subscriptionId>>/resourceGroups/validation-rg/providers/Microsoft.Storage/storageAccounts/adpsxxazsaaspar01",
-                "diagnosticWorkspaceId": "/subscriptions/<<subscriptionId>>/resourcegroups/validation-rg/providers/microsoft.operationalinsights/workspaces/adp-<<namePrefix>>-az-law-x-001",
-                "diagnosticEventHubAuthorizationRuleId": "/subscriptions/<<subscriptionId>>/resourceGroups/validation-rg/providers/Microsoft.EventHub/namespaces/adp-<<namePrefix>>-az-evhns-x-001/AuthorizationRules/RootManageSharedAccessKey",
-                "diagnosticEventHubName": "adp-<<namePrefix>>-az-evh-x-001",
-=======
                 "diagnosticStorageAccountId": "/subscriptions/a7439831-1cd9-435d-a091-4aa863c96556/resourceGroups/validation-rg/providers/Microsoft.Storage/storageAccounts/adpcarmlazsax001",
                 "diagnosticWorkspaceId": "/subscriptions/a7439831-1cd9-435d-a091-4aa863c96556/resourcegroups/validation-rg/providers/microsoft.operationalinsights/workspaces/adp-carml-az-law-x-001",
                 "diagnosticEventHubAuthorizationRuleId": "/subscriptions/a7439831-1cd9-435d-a091-4aa863c96556/resourceGroups/validation-rg/providers/Microsoft.EventHub/namespaces/adp-carml-az-evhns-x-001/AuthorizationRules/RootManageSharedAccessKey",
                 "diagnosticEventHubName": "adp-carml-az-evh-x-001",
->>>>>>> ba93d7a1
                 "shares": [
                     {
                         "name": "avdprofiles",
@@ -129,17 +115,10 @@
         "tableServices": {
             "value": {
                 "diagnosticLogsRetentionInDays": 7,
-<<<<<<< HEAD
-                "diagnosticStorageAccountId": "/subscriptions/<<subscriptionId>>/resourceGroups/validation-rg/providers/Microsoft.Storage/storageAccounts/adpsxxazsaaspar01",
-                "diagnosticWorkspaceId": "/subscriptions/<<subscriptionId>>/resourcegroups/validation-rg/providers/microsoft.operationalinsights/workspaces/adp-<<namePrefix>>-az-law-x-001",
-                "diagnosticEventHubAuthorizationRuleId": "/subscriptions/<<subscriptionId>>/resourceGroups/validation-rg/providers/Microsoft.EventHub/namespaces/adp-<<namePrefix>>-az-evhns-x-001/AuthorizationRules/RootManageSharedAccessKey",
-                "diagnosticEventHubName": "adp-<<namePrefix>>-az-evh-x-001",
-=======
                 "diagnosticStorageAccountId": "/subscriptions/a7439831-1cd9-435d-a091-4aa863c96556/resourceGroups/validation-rg/providers/Microsoft.Storage/storageAccounts/adpcarmlazsax001",
                 "diagnosticWorkspaceId": "/subscriptions/a7439831-1cd9-435d-a091-4aa863c96556/resourcegroups/validation-rg/providers/microsoft.operationalinsights/workspaces/adp-carml-az-law-x-001",
                 "diagnosticEventHubAuthorizationRuleId": "/subscriptions/a7439831-1cd9-435d-a091-4aa863c96556/resourceGroups/validation-rg/providers/Microsoft.EventHub/namespaces/adp-carml-az-evhns-x-001/AuthorizationRules/RootManageSharedAccessKey",
                 "diagnosticEventHubName": "adp-carml-az-evh-x-001",
->>>>>>> ba93d7a1
                 "tables": [
                     "table1",
                     "table2"
@@ -149,17 +128,10 @@
         "queueServices": {
             "value": {
                 "diagnosticLogsRetentionInDays": 7,
-<<<<<<< HEAD
-                "diagnosticStorageAccountId": "/subscriptions/<<subscriptionId>>/resourceGroups/validation-rg/providers/Microsoft.Storage/storageAccounts/adpsxxazsaaspar01",
-                "diagnosticWorkspaceId": "/subscriptions/<<subscriptionId>>/resourcegroups/validation-rg/providers/microsoft.operationalinsights/workspaces/adp-<<namePrefix>>-az-law-x-001",
-                "diagnosticEventHubAuthorizationRuleId": "/subscriptions/<<subscriptionId>>/resourceGroups/validation-rg/providers/Microsoft.EventHub/namespaces/adp-<<namePrefix>>-az-evhns-x-001/AuthorizationRules/RootManageSharedAccessKey",
-                "diagnosticEventHubName": "adp-<<namePrefix>>-az-evh-x-001",
-=======
                 "diagnosticStorageAccountId": "/subscriptions/a7439831-1cd9-435d-a091-4aa863c96556/resourceGroups/validation-rg/providers/Microsoft.Storage/storageAccounts/adpcarmlazsax001",
                 "diagnosticWorkspaceId": "/subscriptions/a7439831-1cd9-435d-a091-4aa863c96556/resourcegroups/validation-rg/providers/microsoft.operationalinsights/workspaces/adp-carml-az-law-x-001",
                 "diagnosticEventHubAuthorizationRuleId": "/subscriptions/a7439831-1cd9-435d-a091-4aa863c96556/resourceGroups/validation-rg/providers/Microsoft.EventHub/namespaces/adp-carml-az-evhns-x-001/AuthorizationRules/RootManageSharedAccessKey",
                 "diagnosticEventHubName": "adp-carml-az-evh-x-001",
->>>>>>> ba93d7a1
                 "queues": [
                     {
                         "name": "queue1",
@@ -202,11 +174,7 @@
             "value": 7
         },
         "diagnosticStorageAccountId": {
-<<<<<<< HEAD
-            "value": "/subscriptions/<<subscriptionId>>/resourceGroups/validation-rg/providers/Microsoft.Storage/storageAccounts/adpsxxazsaaspar01"
-=======
             "value": "/subscriptions/a7439831-1cd9-435d-a091-4aa863c96556/resourceGroups/validation-rg/providers/Microsoft.Storage/storageAccounts/adpcarmlazsax001"
->>>>>>> ba93d7a1
         },
         "diagnosticWorkspaceId": {
             "value": "/subscriptions/a7439831-1cd9-435d-a091-4aa863c96556/resourcegroups/validation-rg/providers/microsoft.operationalinsights/workspaces/adp-carml-az-law-x-001"
