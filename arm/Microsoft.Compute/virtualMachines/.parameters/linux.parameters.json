--- conflicted
+++ resolved
@@ -104,11 +104,7 @@
             "value": 7
         },
         "diagnosticStorageAccountId": {
-<<<<<<< HEAD
             "value": "/subscriptions/<<subscriptionId>>/resourceGroups/<<resourceGroupName>>/providers/Microsoft.Storage/storageAccounts/adpsxxazsavmlinpar01"
-=======
-            "value": "/subscriptions/<<subscriptionId>>/resourceGroups/validation-rg/providers/Microsoft.Storage/storageAccounts/adpsxxazsax001"
->>>>>>> de463053
         },
         "workspaceId": {
             "value": "/subscriptions/<<subscriptionId>>/resourcegroups/<<resourceGroupName>>/providers/microsoft.operationalinsights/workspaces/adp-sxx-law-vmlinpar-01"
@@ -159,13 +155,8 @@
                 "enabled": true,
                 "fileData": [
                     {
-<<<<<<< HEAD
                         "uri": "https://adpsxxazsavmlinpar01.blob.core.windows.net/scripts/scriptExtensionMasterInstaller.ps1",
                         "storageAccountId": "/subscriptions/<<subscriptionId>>/resourceGroups/<<resourceGroupName>>/providers/Microsoft.Storage/storageAccounts/adpsxxazsavmlinpar01"
-=======
-                        "uri": "https://adpsxxazsax001.blob.core.windows.net/scripts/scriptExtensionMasterInstaller.ps1",
-                        "storageAccountId": "/subscriptions/<<subscriptionId>>/resourceGroups/validation-rg/providers/Microsoft.Storage/storageAccounts/adpsxxazsax001"
->>>>>>> de463053
                     }
                 ],
                 "protectedSettings": {
