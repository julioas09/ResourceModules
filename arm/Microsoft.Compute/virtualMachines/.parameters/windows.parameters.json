--- conflicted
+++ resolved
@@ -98,11 +98,7 @@
             "value": 7
         },
         "diagnosticStorageAccountId": {
-<<<<<<< HEAD
             "value": "/subscriptions/<<subscriptionId>>/resourceGroups/<<resourceGroupName>>/providers/Microsoft.Storage/storageAccounts/adpsxxazsavmwinpar01"
-=======
-            "value": "/subscriptions/<<subscriptionId>>/resourceGroups/validation-rg/providers/Microsoft.Storage/storageAccounts/adpsxxazsax001"
->>>>>>> de463053
         },
         "workspaceId": {
             "value": "/subscriptions/<<subscriptionId>>/resourcegroups/<<resourceGroupName>>/providers/microsoft.operationalinsights/workspaces/adp-sxx-law-vmwinpar-01"
@@ -181,13 +177,8 @@
                 "enabled": true,
                 "fileData": [
                     {
-<<<<<<< HEAD
                         "uri": "https://adpsxxazsavmwinpar01.blob.core.windows.net/scripts/scriptExtensionMasterInstaller.ps1",
                         "storageAccountId": "/subscriptions/<<subscriptionId>>/resourceGroups/<<resourceGroupName>>/providers/Microsoft.Storage/storageAccounts/adpsxxazsavmwinpar01"
-=======
-                        "uri": "https://adpsxxazsax001.blob.core.windows.net/scripts/scriptExtensionMasterInstaller.ps1",
-                        "storageAccountId": "/subscriptions/<<subscriptionId>>/resourceGroups/validation-rg/providers/Microsoft.Storage/storageAccounts/adpsxxazsax001"
->>>>>>> de463053
                     }
                 ],
                 "protectedSettings": {
